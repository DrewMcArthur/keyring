environment:

  APPVEYOR: true

  matrix:
    - PYTHON: "C:\\Python36-x64"
<<<<<<< HEAD
=======
    - PYTHON: "C:\\Python37-x64"
>>>>>>> 05a3c52b

install:
  # symlink python from a directory with a space
  - "mklink /d \"C:\\Program Files\\Python\" %PYTHON%"
  - "SET PYTHON=\"C:\\Program Files\\Python\""
  - "SET PATH=%PYTHON%;%PYTHON%\\Scripts;%PATH%"

build: off

cache:
  - '%LOCALAPPDATA%\pip\Cache'

test_script:
  - "python -m pip install -U tox tox-venv virtualenv"
  - "tox"

version: '{build}'<|MERGE_RESOLUTION|>--- conflicted
+++ resolved
@@ -4,10 +4,7 @@
 
   matrix:
     - PYTHON: "C:\\Python36-x64"
-<<<<<<< HEAD
-=======
     - PYTHON: "C:\\Python37-x64"
->>>>>>> 05a3c52b
 
 install:
   # symlink python from a directory with a space
