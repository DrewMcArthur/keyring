10.3.1
------

<<<<<<< HEAD
* #267: More leniently unescape lowercased characters as
  they get re-cased by ConfigParser.
=======
* #266: Use private compatibity model rather than six to
  avoid the dependency.
>>>>>>> b961b431

10.3
----

* #264: Implement devpi hook for supplying a password when
  logging in with `devpi <https://pypi.org/project/devpi>`_
  client.

* #260: For macOS, added initial API support for internet
  passwords.

10.2
----

* #259: Allow to set a custom application attribute for
  SecretService backend.

10.1
----

* #253: Backends now expose a '.name' attribute suitable
  for identifying each backend to users.

10.0.2
-----

* #247: Restored console script.

10.0.1
------

* Update readme to reflect test recommendations.

10.0
----

* Drop support for Python 3.2.
* Test suite now uses tox instead of pytest-runner.
  Test requirements are now defined in tests/requirements.txt.

9.3.1
-----

* Link to the new Gitter chat room is now in the
  readme.
* Issue #235: ``kwallet`` backend now returns
  string objects instead of ``dbus.String`` objects,
  for less surprising reprs.
* Minor doc fixes.

9.3
---

* Issue #161: In SecretService backend, unlock
  individual entries.

9.2.1
-----

* Issue #230: Don't rely on dbus-python and instead
  defer to SecretStorage to describe the installation
  requirements.

9.2
---

* Issue #231 via #233: On Linux, ``secretstorage``
  is now a declared dependency, allowing recommended
  keyring to work simply after installation.

9.1
---

* Issue #83 via #229: ``kwallet`` backend now stores
  the service name as a folder name in the backend rather
  than storing all passwords in a Python folder.

9.0
---

* Issue #217: Once again, the OS X backend uses the
  Framework API for invoking the Keychain service.
  As a result, applications utilizing this API will be
  authorized per application, rather than relying on the
  authorization of the 'security' application. Consequently,
  users will be prompted to authorize the system Python
  executable and also new Python executables, such as
  those created by virtualenv.
  #260: No longer does the keyring honor the ``store``
  attribute on the keyring. Only application passwords
  are accessible.

8.7
---

* Changelog now links to issues and provides dates of
  releases.

8.6
---

* Issue #217: Add warning in OS Keyring when 'store'
  is set to 'internet' to determine if this feature is
  used in the wild.

8.5.1
-----

* Pull Request #216: Kwallet backend now has lower
  priority than the preferred SecretService backend,
  now that the desktop check is no longer in place.

8.5
---

* Issue #168: Now prefer KF5 Kwallet to KF4. Users relying
  on KF4 must use prior releases.

8.4
---

* Pull Request #209: Better error message when no backend is
  available (indicating keyrings.alt as a quick workaround).
* Pull Request #208: Fix pywin32-ctypes package name in
  requirements.

8.3
---

* Issue #207: Library now requires win32ctypes on Windows
  systems, which will be installed automatically by
  Setuptools 0.7 or Pip 6 (or later).
* Actually removed QtKwallet, which was meant to be dropped in
  8.0 but somehow remained.

8.2
---

* Update readme to include how-to use with Linux
  non-graphical environments.

8.1
---

* Issue #197: Add ``__version__`` attribute to keyring module.

8.0
---

* Issue #117: Removed all but the preferred keyring backends
  for each of the major desktop platforms:

    - keyring.backends.kwallet.DBusKeyring
    - keyring.backends.OS_X.Keyring
    - keyring.backends.SecretService.Keyring
    - keyring.backends.Windows.WinVaultKeyring

  All other keyrings
  have been moved to a new package, `keyrings.alt
  <https://pypi.python.org/pypi/keyrings.alt>`_ and
  backward-compatibility aliases removed.
  To retain
  availability of these less preferred keyrings, include
  that package in your installation (install both keyring
  and keyrings.alt).

  As these keyrings have moved, any keyrings indicated
  explicitly in configuration will need to be updated to
  replace "keyring.backends." with "keyrings.alt.". For
  example, "keyring.backends.file.PlaintextKeyring"
  becomes "keyrings.alt.file.PlaintextKeyring".

7.3.1
-----

* Issue #194: Redirect away from docs until they have something
  more than the changelog. Users seeking the changelog will
  want to follow the `direct link
  <https://pythonhosted.org/keyring/history.html>`_.

7.3
---

* Issue #117: Added support for filtering which
  backends are acceptable. To limit to only loading recommended
  keyrings (those with priority >= 1), call::

    keyring.core.init_backend(limit=keyring.core.recommended)

7.2
---

* Pull Request #190: OS X backend now exposes a ``keychain``
  attribute, which if set will be used by ``get_password`` when
  retrieving passwords. Useful in environments such as when
  running under cron where the default keychain is not the same
  as the default keychain in a login session. Example usage::

    keyring.get_keyring().keychain = '/path/to/login.keychain'
    pw = keyring.get_password(...)

7.1
---

* Issue #186: Removed preference for keyrings based on
  ``XDG_CURRENT_DESKTOP`` as these values are to varied
  to be a reliable indicator of which keyring implementation
  might be preferable.

7.0.2
-----

* Issue #187: Restore ``Keyring`` name in ``kwallet`` backend.
  Users of keyring 6.1 or later should prefer an explicit reference
  to DBusKeyring or QtKeyring instead.

7.0.1
-----

* Issue #183 and Issue #185: Gnome keyring no longer relies
  on environment variables, but instead relies on the GnomeKeyring
  library to determine viability.

7.0
---

* Issue #99: Keyring now expects the config file to be located
  in the XDG_CONFIG_HOME rather than XDG_DATA_HOME and will
  fail to start if the config is found in the old location but not
  the new. On systems where the two locations are distinct,
  simply copy or symlink the config to remain compatible with
  older versions or move the file to work only with 7.0 and later.

* Replaced Pull Request #182 with a conditional SessionBus
  construction, based on subsequent discussion.

6.1.1
-----

* Pull Request #182: Prevent DBus from indicating as a viable
  backend when no viable X DISPLAY variable is present.

6.1
---

* Pull Request #174: Add DBus backend for KWallet, preferred to Qt
  backend. Theoretically, it should be auto-detected based on
  available libraries and interchangeable with the Qt backend.

6.0
---

* Drop support for Python 2.6.

5.7.1
-----

* Updated project metadata to match Github hosting and
  generally refreshed the metadata structure to match
  practices with other projects.

5.7
---

* Issue #177: Resolve default keyring name on Gnome using the API.
* Issue #145: Add workaround for password exposure through
  process status for most passwords containing simple
  characters.

5.6
---

* Allow keyring to be invoked from command-line with
  ``python -m keyring``.

5.5.1
-----

* Issue #156: Fixed test failures in ``pyfs`` keyring related to
  0.5 release.

5.5
---

* Pull Request #176: Use recommended mechanism for checking
  GnomeKeyring version.

5.4
---

* Prefer setuptools_scm to hgtools.

5.3
---

* Prefer hgtools to setuptools_scm due to `setuptools_scm #21
  <https://bitbucket.org/pypa/setuptools_scm/issue/21>`_.

5.2
---

* Prefer setuptools_scm to hgtools.

5.1
---

* Host project at Github (`repo <https://github.com/jaraco/keyring>`_).

5.0
---

* Version numbering is now derived from the code repository tags via `hgtools
  <https://pypi.python.org/pypi/hgtools>`_.
* Build and install now requires setuptools.

4.1.1
-----

* The entry point group must look like a module name, so the group is now
  "keyring.backends".

4.1
---

* Added preliminary support for loading keyring backends through ``setuptools
  entry points``, specifically "keyring backends".

4.0
---

* Removed ``keyring_path`` parameter from ``load_keyring``. See release notes
  for 3.0.3 for more details.
* Issue #22: Removed support for loading the config from the current
  directory. The config file must now be located in the platform-specific
  config location.

3.8
---

* Issue #22: Deprecated loading of config from current directory. Support for
  loading the config in this manner will be removed in a future version.
* Issue #131: Keyring now will prefer `pywin32-ctypes
  <https://pypi.python.org/pypi/pywin32-ctypes>`_ to pywin32 if available.

3.7
---

* Gnome keyring no longer relies on the GNOME_KEYRING_CONTROL environment
  variable.
* Issue #140: Restore compatibility for older versions of PyWin32.

3.6
---

* `Pull Request #1 (github) <https://github.com/jaraco/keyring/pull/1>`_:
  Add support for packages that wish to bundle keyring by using relative
  imports throughout.

3.5
---

* Issue #49: Give the backend priorities a 1.5 multiplier bump when an
  XDG_CURRENT_DESKTOP environment variable matches the keyring's target
  environment.
* Issue #99: Clarified documentation on location of config and data files.
  Prepared the code base to treat the two differently on Unix-based systems.
  For now, the behavior is unchanged.

3.4
---

* Extracted FileBacked and Encrypted base classes.
* Add a pyinstaller hook to expose backend modules. Ref #124
* Pull request #41: Use errno module instead of hardcoding error codes.
* SecretService backend: correctly handle cases when user dismissed
  the collection creation or unlock prompt.

3.3
---

* Pull request #40: KWallet backend will now honor the ``KDE_FULL_SESSION``
  environment variable as found on openSUSE.

3.2.1
-----

* SecretService backend: use a different function to check that the
  backend is functional. The default collection may not exist, but
  the collection will remain usable in that case.

  Also, make the error message more verbose.

  Resolves https://bugs.launchpad.net/bugs/1242412.

3.2
---

* Issue #120: Invoke KeyringBackend.priority during load_keyring to ensure
  that any keyring loaded is actually viable (or raises an informative
  exception).

* File keyring:

   - Issue #123: fix removing items.
   - Correctly escape item name when removing.
   - Use with statement when working with files.

* Add a test for removing one item in group.

* Issue #81: Added experimental support for third-party backends. See
  `keyring.core._load_library_extensions` for information on supplying
  a third-party backend.

3.1
---

* All code now runs natively on both Python 2 and Python 3, no 2to3 conversion
  is required.
* Testsuite: clean up, and make more use of unittest2 methods.

3.0.5
-----

* Issue #114: Fix logic in pyfs detection.

3.0.4
-----

* Issue #114: Fix detection of pyfs under Mercurial Demand Import.

3.0.3
-----

* Simplified the implementation of ``keyring.core.load_keyring``. It now uses
  ``__import__`` instead of loading modules explicitly. The ``keyring_path``
  parameter to ``load_keyring`` is now deprecated. Callers should instead
  ensure their module is available on ``sys.path`` before calling
  ``load_keyring``. Keyring still honors ``keyring-path``. This change fixes
  Issue #113 in which the explicit module loading of keyring modules was
  breaking package-relative imports.

3.0.2
-----

* Renamed ``keyring.util.platform`` to ``keyring.util.platform_``. As reported
  in Issue #112 and `mercurial_keyring #31
  <https://bitbucket.org/Mekk/mercurial_keyring/issue/31>`_ and in `Mercurial
  itself <http://bz.selenic.com/show_bug.cgi?id=4029>`_, Mercurial's Demand
  Import does not honor ``absolute_import`` directives, so it's not possible
  to have a module with the same name as another top-level module. A patch is
  in place to fix this issue upstream, but to support older Mercurial
  versions, this patch will remain for some time.

3.0.1
-----

* Ensure that modules are actually imported even in Mercurial's Demand Import
  environment.

3.0
---

* Removed support for Python 2.5.
* Removed names in ``keyring.backend`` moved in 1.1 and previously retained
  for compatibilty.

2.1.1
-----

* Restored Python 2.5 compatibility (lost in 2.0).

2.1
---

*  Issue #10: Added a 'store' attribute to the OS X Keyring, enabling custom
   instances of the KeyringBackend to use another store, such as the
   'internet' store. For example::

       keys = keyring.backends.OS_X.Keyring()
       keys.store = 'internet'
       keys.set_password(system, user, password)
       keys.get_password(system, user)

   The default for all instances can be set in the class::

       keyring.backends.OS_X.Keyring.store = 'internet'

*  GnomeKeyring: fix availability checks, and make sure the warning
   message from pygobject is not printed.

*  Fixes to GnomeKeyring and SecretService tests.

2.0.3
-----

*  Issue #112: Backend viability/priority checks now are more aggressive about
   module presence checking, requesting ``__name__`` from imported modules to
   force the demand importer to actually attempt the import.

2.0.2
-----

*  Issue #111: Windows backend isn't viable on non-Windows platforms.

2.0.1
-----

*  Issue #110: Fix issues with ``Windows.RegistryKeyring``.

2.0
---

*  Issue #80: Prioritized backend support. The primary interface for Keyring
   backend classes has been refactored to now emit a 'priority' based on the
   current environment (operating system, libraries available, etc). These
   priorities provide an indication of the applicability of that backend for
   the current environment. Users are still welcome to specify a particular
   backend in configuration, but the default behavior should now be to select
   the most appropriate backend by default.

1.6.1
-----

* Only include pytest-runner in 'setup requirements' when ptr invocation is
  indicated in the command-line (Issue #105).

1.6
---

*  GNOME Keyring backend:

   - Use the same attributes (``username`` / ``service``) as the SecretService
     backend uses, allow searching for old ones for compatibility.
   - Also set ``application`` attribute.
   - Correctly handle all types of errors, not only ``CANCELLED`` and ``NO_MATCH``.
   - Avoid printing warnings to stderr when GnomeKeyring is not available.

* Secret Service backend:

   - Use a better label for passwords, the same as GNOME Keyring backend uses.

1.5
---

*  SecretService: allow deleting items created using previous python-keyring
   versions.

   Before the switch to secretstorage, python-keyring didn't set "application"
   attribute. Now in addition to supporting searching for items without that
   attribute, python-keyring also supports deleting them.

*  Use ``secretstorage.get_default_collection`` if it's available.

   On secretstorage 1.0 or later, python-keyring now tries to create the
   default collection if it doesn't exist, instead of just raising the error.

*  Improvements for tests, including fix for Issue #102.

1.4
---

* Switch GnomeKeyring backend to use native libgnome-keyring via
  GObject Introspection, not the obsolete python-gnomekeyring module.

1.3
---

* Use the `SecretStorage library <https://pypi.python.org/pypi/SecretStorage>`_
  to implement the Secret Service backend (instead of using dbus directly).
  Now the keyring supports prompting for and deleting passwords. Fixes #69,
  #77, and #93.
* Catch `gnomekeyring.IOError` per the issue `reported in Nova client
  <https://bugs.launchpad.net/python-novaclient/+bug/1116302>`_.
* Issue #92 Added support for delete_password on Mac OS X Keychain.

1.2.3
-----

* Fix for Encrypted File backend on Python 3.
* Issue #97 Improved support for PyPy.

1.2.2
-----

* Fixed handling situations when user cancels kwallet dialog or denies access
  for the app.

1.2.1
-----

* Fix for kwallet delete.
* Fix for OS X backend on Python 3.
* Issue #84: Fix for Google backend on Python 3 (use of raw_input not caught
  by 2to3).

1.2
---

* Implemented delete_password on most keyrings. Keyring 2.0 will require
  delete_password to implement a Keyring. Fixes #79.

1.1.2
-----

* Issue #78: pyfilesystem backend now works on Windows.

1.1.1
-----

* Fixed MANIFEST.in so .rst files are included.

1.1
---

This is the last build that will support installation in a pure-distutils
mode. Subsequent releases will require setuptools/distribute to install.
Python 3 installs have always had this requirement (for 2to3 install support),
but starting with the next minor release (1.2+), setuptools will be required.

Additionally, this release has made some substantial refactoring in an
attempt to modularize the backends. An attempt has been made to maintain 100%
backward-compatibility, although if your library does anything fancy with
module structure or clasess, some tweaking may be necessary. The
backward-compatible references will be removed in 2.0, so the 1.1+ releases
represent a transitional implementation which should work with both legacy
and updated module structure.

* Added a console-script 'keyring' invoking the command-line interface.
* Deprecated _ExtensionKeyring.
* Moved PasswordSetError and InitError to an `errors` module (references kept
  for backward-compatibility).
* Moved concrete backend implementations into their own modules (references
  kept for backward compatibility):

  - OSXKeychain -> backends.OS_X.Keyring
  - GnomeKeyring -> backends.Gnome.Keyring
  - SecretServiceKeyring -> backends.SecretService.Keyring
  - KDEKWallet -> backends.kwallet.Keyring
  - BasicFileKeyring -> backends.file.BaseKeyring
  - CryptedFileKeyring -> backends.file.EncryptedKeyring
  - UncryptedFileKeyring -> backends.file.PlaintextKeyring
  - Win32CryptoKeyring -> backends.Windows.EncryptedKeyring
  - WinVaultKeyring -> backends.Windows.WinVaultKeyring
  - Win32CryptoRegistry -> backends.Windows.RegistryKeyring
  - select_windows_backend -> backends.Windows.select_windows_backend
  - GoogleDocsKeyring -> backends.Google.DocsKeyring
  - Credential -> keyring.credentials.Credential
  - BaseCredential -> keyring.credentials.SimpleCredential
  - EnvironCredential -> keyring.credentials.EnvironCredential
  - GoogleEnvironCredential -> backends.Google.EnvironCredential
  - BaseKeyczarCrypter -> backends.keyczar.BaseCrypter
  - KeyczarCrypter -> backends.keyczar.Crypter
  - EnvironKeyczarCrypter -> backends.keyczar.EnvironCrypter
  - EnvironGoogleDocsKeyring -> backends.Google.KeyczarDocsKeyring
  - BasicPyfilesystemKeyring -> backends.pyfs.BasicKeyring
  - UnencryptedPyfilesystemKeyring -> backends.pyfs.PlaintextKeyring
  - EncryptedPyfilesystemKeyring -> backends.pyfs.EncryptedKeyring
  - EnvironEncryptedPyfilesystemKeyring -> backends.pyfs.KeyczarKeyring
  - MultipartKeyringWrapper -> backends.multi.MultipartKeyringWrapper

* Officially require Python 2.5 or greater (although unofficially, this
  requirement has been in place since 0.10).

1.0
---

This backward-incompatible release attempts to remove some cruft from the
codebase that's accumulated over the versions.

* Removed legacy file relocation support. `keyring` no longer supports loading
  configuration or file-based backends from ~. If upgrading from 0.8 or later,
  the files should already have been migrated to their new proper locations.
  If upgrading from 0.7.x or earlier, the files will have to be migrated
  manually.
* Removed CryptedFileKeyring migration support. To maintain an existing
  CryptedFileKeyring, one must first upgrade to 0.9.2 or later and access the
  keyring before upgrading to 1.0 to retain the existing keyring.
* File System backends now create files without group and world permissions.
  Fixes #67.

0.10.1
------

* Merged 0.9.3 to include fix for #75.

0.10
----

* Add support for using `Keyczar <http://www.keyczar.org/>`_ to encrypt
  keyrings. Keyczar is "an open source cryptographic toolkit designed to make
  it easier and safer for developers to use cryptography in their
  applications."
* Added support for storing keyrings on Google Docs or any other filesystem
  supported by pyfilesystem.
* Fixed issue in Gnome Keyring when unicode is passed as the service name,
  username, or password.
* Tweaked SecretService code to pass unicode to DBus, as unicode is the
  preferred format.
* Issue #71 - Fixed logic in CryptedFileKeyring.
* Unencrypted keyring file will be saved with user read/write (and not group
  or world read/write).

0.9.3
-----

* Ensure migration is run when get_password is called. Fixes #75. Thanks to
  Marc Deslauriers for reporting the bug and supplying the patch.

0.9.2
-----

* Keyring 0.9.1 introduced a whole different storage format for the
  CryptedFileKeyring, but this introduced some potential compatibility issues.
  This release incorporates the security updates but reverts to the INI file
  format for storage, only encrypting the passwords and leaving the service
  and usernames in plaintext. Subsequent releases may incorporate a new
  keyring to implement a whole-file encrypted version. Fixes #64.
* The CryptedFileKeyring now requires simplejson for Python 2.5 clients.

0.9.1
-----

* Fix for issue where SecretServiceBackend.set_password would raise a
  UnicodeError on Python 3 or when a unicode password was provided on Python
  2.
* CryptedFileKeyring now uses PBKDF2 to derive the key from the user's
  password and a random hash. The IV is chosen randomly as well. All the
  stored passwords are encrypted at once. Any keyrings using the old format
  will be automatically converted to the new format (but will no longer be
  compatible with 0.9 and earlier). The user's password is no longer limited
  to 32 characters. PyCrypto 2.5 or greater is now required for this keyring.

0.9
---

* Add support for GTK 3 and secret service D-Bus. Fixes #52.
* Issue #60 - Use correct method for decoding.

0.8.1
-----

* Fix regression in keyring lib on Windows XP where the LOCALAPPDATA
  environment variable is not present.

0.8
---

* Mac OS X keyring backend now uses subprocess calls to the `security`
  command instead of calling the API, which with the latest updates, no
  longer allows Python to invoke from a virtualenv. Fixes issue #13.
* When using file-based storage, the keyring files are no longer stored
  in the user's home directory, but are instead stored in platform-friendly
  locations (`%localappdata%\Python Keyring` on Windows and according to
  the freedesktop.org Base Dir Specification
  (`$XDG_DATA_HOME/python_keyring` or `$HOME/.local/share/python_keyring`)
  on other operating systems). This fixes #21.

*Backward Compatibility Notice*

Due to the new storage location for file-based keyrings, keyring 0.8
supports backward compatibility by automatically moving the password
files to the updated location. In general, users can upgrade to 0.8 and
continue to operate normally. Any applications that customize the storage
location or make assumptions about the storage location will need to take
this change into consideration. Additionally, after upgrading to 0.8,
it is not possible to downgrade to 0.7 without manually moving
configuration files. In 1.0, the backward compatibilty
will be removed.

0.7.1
-----

* Removed non-ASCII characters from README and CHANGES docs (required by
  distutils if we're to include them in the long_description). Fixes #55.

0.7
---

* Python 3 is now supported. All tests now pass under Python 3.2 on
  Windows and Linux (although Linux backend support is limited). Fixes #28.
* Extension modules on Mac and Windows replaced by pure-Python ctypes
  implementations. Thanks to Jerome Laheurte.
* WinVaultKeyring now supports multiple passwords for the same service. Fixes
  #47.
* Most of the tests don't require user interaction anymore.
* Entries stored in Gnome Keyring appears now with a meaningful name if you try
  to browser your keyring (for ex. with Seahorse)
* Tests from Gnome Keyring no longer pollute the user own keyring.
* `keyring.util.escape` now accepts only unicode strings. Don't try to encode
  strings passed to it.

0.6.2
-----

* fix compiling on OSX with XCode 4.0

0.6.1
-----

* Gnome keyring should not be used if there is no DISPLAY or if the dbus is
  not around (https://bugs.launchpad.net/launchpadlib/+bug/752282).

* Added `keyring.http` for facilitating HTTP Auth using keyring.

* Add a utility to access the keyring from the command line.

0.5.1
-----

* Remove a spurious KDE debug message when using KWallet

* Fix a bug that caused an exception if the user canceled the KWallet dialog
  (https://bitbucket.org/kang/python-keyring-lib/issue/37/user-canceling-of-kde-wallet-dialogs).

0.5
---

* Now using the existing Gnome and KDE python libs instead of custom C++
  code.

* Using the getpass module instead of custom code

0.4
---

* Fixed the setup script (some subdirs were not included in the release.)

0.3
---

* Fixed keyring.core when the user doesn't have a cfg, or is not
  properly configured.

* Fixed escaping issues for usernames with non-ascii characters

0.2
---

* Add support for Python 2.4+
  http://bitbucket.org/kang/python-keyring-lib/issue/2

* Fix the bug in KDE Kwallet extension compiling
  http://bitbucket.org/kang/python-keyring-lib/issue/3<|MERGE_RESOLUTION|>--- conflicted
+++ resolved
@@ -1,13 +1,14 @@
+10.3.2
+------
+
+* #267: More leniently unescape lowercased characters as
+  they get re-cased by ConfigParser.
+
 10.3.1
 ------
 
-<<<<<<< HEAD
-* #267: More leniently unescape lowercased characters as
-  they get re-cased by ConfigParser.
-=======
 * #266: Use private compatibity model rather than six to
   avoid the dependency.
->>>>>>> b961b431
 
 10.3
 ----
