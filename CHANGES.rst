<<<<<<< HEAD
v21.7.0
-------

* #437: Package now declares typing support.

v21.6.0
-------

* #403: Keyring no longer eagerly initializes the backend
  on import, but instead defers the backend initialization
  until a keyring is accessed. Any callers reliant on this
  early intialization behavior may need to call
  ``keyring.core.init_backend()`` to explicitly initialize
  the detected backend.

v21.5.0
-------

* #474: SecretService and KWallet backends are now
  disabled if the relevant names are not available on
  D-Bus. Keyring should now be much more responsive
  in these environments.

* #463: Fixed regression in KWallet ``get_credential``
  where a simple string was returned instead of a
  SimpleCredential.

v21.4.0
-------

* #431: KWallet backend now supports ``get_credential``.

v21.3.1
-------

* #445: Suppress errors when ``sys.argv`` is not
  a list of at least one element.

v21.3.0
-------

* #440: Keyring now honors XDG_CONFIG_HOME as
  ``~/.config``.
* #452: SecretService ``get_credential`` now returns
  ``None`` for unmatched query.

=======
v21.3.0
-------

* #438: For better interoperability with other
  applications, ``Windows`` backend now attempts to
  decode passwords using UTF-8 if UTF-16 decoding fails.
  Passwords are still stored as UTF-16.
>>>>>>> 28b3ecaa

v21.2.1
-------

* #426: Restored lenience on startup when entry point
  metadata is missing.
* #423: Avoid RecursionError when initializing backends
  when a limit is supplied.

v21.2.0
-------

* #372: Chainer now deterministically resolves at a lower
  priority than the Fail keyring (when there are no backends
  to chain).
* #372: Fail keyring now raises a ``NoKeyringError`` for
  easier selectability.
* #405: Keyring now logs at DEBUG rather than INFO during
  backend startup.

v21.1.1
-------

* Refreshed package metadata.

v21.1.0
-------

* #380: In SecretService backend, close connections after
  using them.

v21.0.0
-------

* Require Python 3.6 or later.

v20.0.1
-------

* #417: Fix TypeError when backend fails to initialize.

v20.0.0
-------

* Extracted ``keyring.testing`` package to contain supporting
  functionality for plugin backends. ``keyring.tests`` has been
  removed from the package.

v19.3.0
-------

* Switch to `importlib.metadata
  <https://docs.python.org/3/library/importlib.metadata.html>`_
  for loading entry points. Removes one dependency on Python 3.8.

* Added new ``KeyringBackend.set_properties_from_env``.

* #382: Add support for alternate persistence scopes for Windows
  backend. Set ``.persist`` to "local machine" or "session"
  to enable the alternate scopes or "enterprise" to use the
  default scope.

* #404: Improve import times when a backend is specifically
  configured by lazily calling ``get_all_keyring``.

19.2.0
------

* Add support for get_credential() with the SecretService backend.

19.1.0
------

* #369: macOS Keyring now honors a ``KEYCHAIN_PATH``
  environment variable. If set, Keyring will use that
  keychain instead of the default.

19.0.2
------

* Refresh package skeleton.
* Adopt `black <https://pypi.org/project/black>`_ code style.

19.0.1
------

* Merge with 18.0.1.

18.0.1
------

* #386: ExceptionInfo no longer retains a reference to the
  traceback.

19.0.0
------

* #383: Drop support for EOL Python 2.7 - 3.4.

18.0.0
------

* #375: On macOS, the backend now raises a ``KeyringLocked``
  when access to the keyring is denied (on get or set) instead
  of ``PasswordSetError`` or ``KeyringError``. Any API users
  may need to account for this change, probably by catching
  the parent ``KeyringError``.
  Additionally, the error message from the underying error is
  now included in any errors that occur.

17.1.1
------

* #368: Update packaging technique to avoid 0.0.0 releases.

17.1.0
------

* #366: When calling ``keyring.core.init_backend``, if any
  limit function is supplied, it is saved and later honored by
  the ``ChainerBackend`` as well.

17.0.0
------

* #345: Remove application attribute from stored passwords
  using SecretService, addressing regression introduced in
  10.5.0 (#292). Impacted Linux keyrings will once again
  prompt for a password for "Python program".

16.1.1
------

* #362: Fix error on import due to circular imports
  on Python 3.4.

16.1.0
------

* Refactor ChainerBackend, introduced in 16.0 to function
  as any other backend, activating when relevant.

16.0.2
------

* #319: In Windows backend, trap all exceptions when
  attempting to import pywin32.

16.0.1
------

* #357: Once again allow all positive, non-zero priority
  keyrings to participate.

16.0.0
------

* #323: Fix race condition in delete_password on Windows.
* #352: All suitable backends (priority 1 and greater) are
  allowed to participate.

15.2.0
------

* #350: Added new API for ``get_credentials``, for backends
  that can resolve both a username and password for a service.

15.1.0
------

* #340: Add the Null keyring, disabled by default.
* #340: Added ``--disable`` option to command-line
  interface.
* #340: Now honor a ``PYTHON_KEYRING_BACKEND``
  environment variable to select a backend. Environments
  may set to ``keyring.backends.null.Keyring`` to disable
  keyring.

15.0.0
------

Removed deprecated ``keyring.util.escape`` module.

Fixed warning about using deprecated Abstract Base Classes
from collections module.

14.0.0
------

Removed ``getpassbackend`` module and alias in
``keyring.get_pass_get_password``. Instead, just use::

    keyring.get_password(getpass.getuser(), 'Python')

13.2.1
------

* #335: Fix regression in command line client.

13.2.0
------

* Keyring command-line interface now reads the password
  directly from stdin if stdin is connected to a pipe.

13.1.0
------

* #329: Improve output of ``keyring --list-backends``.

13.0.0
------

* #327: In kwallet backend, if the collection or item is
  locked, a ``KeyringLocked`` exception is raised. Clients
  expecting a None response from ``get_password`` under
  this condition will need to catch this exception.
  Additionally, an ``InitError`` is now raised if the
  connection cannot be established to the DBus.

* #298: In kwallet backend, when checking an existing
  handle, verify that it is still valid or create a new
  connection.

12.2.1
------

* Fixed issue in SecretService. Ref #226.

12.2.0
------

* #322: Fix AttributeError when ``escape.__builtins__``
  is a dict.

* Deprecated ``keyring.util.escape`` module. If you use
  this module or encounter the warning (on the latest
  release of your packages), please `file a ticket
  <https://github.com/jaraco/keyring/issues/new>`_.

12.1.0
------

* Unpin SecretStorage on Python 3.5+. Requires that
  Setuptools 17.1 be used. Note that the special
  handling will be unnecessary once Pip 9 can be
  assumed (as it will exclude SecretStorage 3 in
  non-viable environments).

12.0.2
------

* Pin SecretStorage to 2.x.

12.0.1
------

* #314: No changes except to rebuild.

12.0.0
------

* #310: Keyring now loads all backends through entry
  points.

For most users, this release will be fully compatible. Some
users may experience compatibility issues if entrypoints is
not installed (as declared) or the metadata on which entrypoints
relies is unavailable. For that reason, the package is released
with a major version bump.

11.1.0
------

* #312: Use ``entrypoints`` instead of pkg_resources to
  avoid performance hit loading pkg_resources. Adds
  a dependency on ``entrypoints``.

11.0.0
------

* #294: No longer expose ``keyring.__version__`` (added
  in 8.1) to avoid performance hit loading pkg_resources.

10.6.0
------

* #299: Keyring exceptions are now derived from a base
  ``keyring.errors.KeyringError``.

10.5.1
------

* #296: Prevent AttributeError on import when Debian has
  created broken dbus installs.

10.5.0
------

* #287: Added ``--list-backends`` option to
  command-line interface.

* Removed ``logger`` from ``keyring``. See #291 for related
  request.

* #292: Set the appid for SecretService & KWallet to
  something meaningful.

10.4.0
------

* #279: In Kwallet, pass mainloop to SessionBus.

* #278: Unpin pywin32-ctypes, but blacklist known
  incompatible versions.

10.3.3
------

* #278: Pin to pywin32-ctypes 0.0.1 to avoid apparent
  breakage introduced in 0.1.0.

10.3.2
------

* #267: More leniently unescape lowercased characters as
  they get re-cased by ConfigParser.

10.3.1
------

* #266: Use private compatibity model rather than six to
  avoid the dependency.

10.3
----

* #264: Implement devpi hook for supplying a password when
  logging in with `devpi <https://pypi.org/project/devpi>`_
  client.

* #260: For macOS, added initial API support for internet
  passwords.

10.2
----

* #259: Allow to set a custom application attribute for
  SecretService backend.

10.1
----

* #253: Backends now expose a '.name' attribute suitable
  for identifying each backend to users.

10.0.2
-----

* #247: Restored console script.

10.0.1
------

* Update readme to reflect test recommendations.

10.0
----

* Drop support for Python 3.2.
* Test suite now uses tox instead of pytest-runner.
  Test requirements are now defined in tests/requirements.txt.

9.3.1
-----

* Link to the new Gitter chat room is now in the
  readme.
* Issue #235: ``kwallet`` backend now returns
  string objects instead of ``dbus.String`` objects,
  for less surprising reprs.
* Minor doc fixes.

9.3
---

* Issue #161: In SecretService backend, unlock
  individual entries.

9.2.1
-----

* Issue #230: Don't rely on dbus-python and instead
  defer to SecretStorage to describe the installation
  requirements.

9.2
---

* Issue #231 via #233: On Linux, ``secretstorage``
  is now a declared dependency, allowing recommended
  keyring to work simply after installation.

9.1
---

* Issue #83 via #229: ``kwallet`` backend now stores
  the service name as a folder name in the backend rather
  than storing all passwords in a Python folder.

9.0
---

* Issue #217: Once again, the OS X backend uses the
  Framework API for invoking the Keychain service.
  As a result, applications utilizing this API will be
  authorized per application, rather than relying on the
  authorization of the 'security' application. Consequently,
  users will be prompted to authorize the system Python
  executable and also new Python executables, such as
  those created by virtualenv.
  #260: No longer does the keyring honor the ``store``
  attribute on the keyring. Only application passwords
  are accessible.

8.7
---

* Changelog now links to issues and provides dates of
  releases.

8.6
---

* Issue #217: Add warning in OS Keyring when 'store'
  is set to 'internet' to determine if this feature is
  used in the wild.

8.5.1
-----

* Pull Request #216: Kwallet backend now has lower
  priority than the preferred SecretService backend,
  now that the desktop check is no longer in place.

8.5
---

* Issue #168: Now prefer KF5 Kwallet to KF4. Users relying
  on KF4 must use prior releases.

8.4
---

* Pull Request #209: Better error message when no backend is
  available (indicating keyrings.alt as a quick workaround).
* Pull Request #208: Fix pywin32-ctypes package name in
  requirements.

8.3
---

* Issue #207: Library now requires win32ctypes on Windows
  systems, which will be installed automatically by
  Setuptools 0.7 or Pip 6 (or later).
* Actually removed QtKwallet, which was meant to be dropped in
  8.0 but somehow remained.

8.2
---

* Update readme to include how-to use with Linux
  non-graphical environments.

8.1
---

* Issue #197: Add ``__version__`` attribute to keyring module.

8.0
---

* Issue #117: Removed all but the preferred keyring backends
  for each of the major desktop platforms:

    - keyring.backends.kwallet.DBusKeyring
    - keyring.backends.OS_X.Keyring
    - keyring.backends.SecretService.Keyring
    - keyring.backends.Windows.WinVaultKeyring

  All other keyrings
  have been moved to a new package, `keyrings.alt
  <https://pypi.python.org/pypi/keyrings.alt>`_ and
  backward-compatibility aliases removed.
  To retain
  availability of these less preferred keyrings, include
  that package in your installation (install both keyring
  and keyrings.alt).

  As these keyrings have moved, any keyrings indicated
  explicitly in configuration will need to be updated to
  replace "keyring.backends." with "keyrings.alt.". For
  example, "keyring.backends.file.PlaintextKeyring"
  becomes "keyrings.alt.file.PlaintextKeyring".

7.3.1
-----

* Issue #194: Redirect away from docs until they have something
  more than the changelog. Users seeking the changelog will
  want to follow the `direct link
  <https://pythonhosted.org/keyring/history.html>`_.

7.3
---

* Issue #117: Added support for filtering which
  backends are acceptable. To limit to only loading recommended
  keyrings (those with priority >= 1), call::

    keyring.core.init_backend(limit=keyring.core.recommended)

7.2
---

* Pull Request #190: OS X backend now exposes a ``keychain``
  attribute, which if set will be used by ``get_password`` when
  retrieving passwords. Useful in environments such as when
  running under cron where the default keychain is not the same
  as the default keychain in a login session. Example usage::

    keyring.get_keyring().keychain = '/path/to/login.keychain'
    pw = keyring.get_password(...)

7.1
---

* Issue #186: Removed preference for keyrings based on
  ``XDG_CURRENT_DESKTOP`` as these values are to varied
  to be a reliable indicator of which keyring implementation
  might be preferable.

7.0.2
-----

* Issue #187: Restore ``Keyring`` name in ``kwallet`` backend.
  Users of keyring 6.1 or later should prefer an explicit reference
  to DBusKeyring or QtKeyring instead.

7.0.1
-----

* Issue #183 and Issue #185: Gnome keyring no longer relies
  on environment variables, but instead relies on the GnomeKeyring
  library to determine viability.

7.0
---

* Issue #99: Keyring now expects the config file to be located
  in the XDG_CONFIG_HOME rather than XDG_DATA_HOME and will
  fail to start if the config is found in the old location but not
  the new. On systems where the two locations are distinct,
  simply copy or symlink the config to remain compatible with
  older versions or move the file to work only with 7.0 and later.

* Replaced Pull Request #182 with a conditional SessionBus
  construction, based on subsequent discussion.

6.1.1
-----

* Pull Request #182: Prevent DBus from indicating as a viable
  backend when no viable X DISPLAY variable is present.

6.1
---

* Pull Request #174: Add DBus backend for KWallet, preferred to Qt
  backend. Theoretically, it should be auto-detected based on
  available libraries and interchangeable with the Qt backend.

6.0
---

* Drop support for Python 2.6.

5.7.1
-----

* Updated project metadata to match Github hosting and
  generally refreshed the metadata structure to match
  practices with other projects.

5.7
---

* Issue #177: Resolve default keyring name on Gnome using the API.
* Issue #145: Add workaround for password exposure through
  process status for most passwords containing simple
  characters.

5.6
---

* Allow keyring to be invoked from command-line with
  ``python -m keyring``.

5.5.1
-----

* Issue #156: Fixed test failures in ``pyfs`` keyring related to
  0.5 release.

5.5
---

* Pull Request #176: Use recommended mechanism for checking
  GnomeKeyring version.

5.4
---

* Prefer setuptools_scm to hgtools.

5.3
---

* Prefer hgtools to setuptools_scm due to `setuptools_scm #21
  <https://bitbucket.org/pypa/setuptools_scm/issue/21>`_.

5.2
---

* Prefer setuptools_scm to hgtools.

5.1
---

* Host project at Github (`repo <https://github.com/jaraco/keyring>`_).

5.0
---

* Version numbering is now derived from the code repository tags via `hgtools
  <https://pypi.python.org/pypi/hgtools>`_.
* Build and install now requires setuptools.

4.1.1
-----

* The entry point group must look like a module name, so the group is now
  "keyring.backends".

4.1
---

* Added preliminary support for loading keyring backends through ``setuptools
  entry points``, specifically "keyring backends".

4.0
---

* Removed ``keyring_path`` parameter from ``load_keyring``. See release notes
  for 3.0.3 for more details.
* Issue #22: Removed support for loading the config from the current
  directory. The config file must now be located in the platform-specific
  config location.

3.8
---

* Issue #22: Deprecated loading of config from current directory. Support for
  loading the config in this manner will be removed in a future version.
* Issue #131: Keyring now will prefer `pywin32-ctypes
  <https://pypi.python.org/pypi/pywin32-ctypes>`_ to pywin32 if available.

3.7
---

* Gnome keyring no longer relies on the GNOME_KEYRING_CONTROL environment
  variable.
* Issue #140: Restore compatibility for older versions of PyWin32.

3.6
---

* `Pull Request #1 (github) <https://github.com/jaraco/keyring/pull/1>`_:
  Add support for packages that wish to bundle keyring by using relative
  imports throughout.

3.5
---

* Issue #49: Give the backend priorities a 1.5 multiplier bump when an
  XDG_CURRENT_DESKTOP environment variable matches the keyring's target
  environment.
* Issue #99: Clarified documentation on location of config and data files.
  Prepared the code base to treat the two differently on Unix-based systems.
  For now, the behavior is unchanged.

3.4
---

* Extracted FileBacked and Encrypted base classes.
* Add a pyinstaller hook to expose backend modules. Ref #124
* Pull request #41: Use errno module instead of hardcoding error codes.
* SecretService backend: correctly handle cases when user dismissed
  the collection creation or unlock prompt.

3.3
---

* Pull request #40: KWallet backend will now honor the ``KDE_FULL_SESSION``
  environment variable as found on openSUSE.

3.2.1
-----

* SecretService backend: use a different function to check that the
  backend is functional. The default collection may not exist, but
  the collection will remain usable in that case.

  Also, make the error message more verbose.

  Resolves https://bugs.launchpad.net/bugs/1242412.

3.2
---

* Issue #120: Invoke KeyringBackend.priority during load_keyring to ensure
  that any keyring loaded is actually viable (or raises an informative
  exception).

* File keyring:

   - Issue #123: fix removing items.
   - Correctly escape item name when removing.
   - Use with statement when working with files.

* Add a test for removing one item in group.

* Issue #81: Added experimental support for third-party backends. See
  `keyring.core._load_library_extensions` for information on supplying
  a third-party backend.

3.1
---

* All code now runs natively on both Python 2 and Python 3, no 2to3 conversion
  is required.
* Testsuite: clean up, and make more use of unittest2 methods.

3.0.5
-----

* Issue #114: Fix logic in pyfs detection.

3.0.4
-----

* Issue #114: Fix detection of pyfs under Mercurial Demand Import.

3.0.3
-----

* Simplified the implementation of ``keyring.core.load_keyring``. It now uses
  ``__import__`` instead of loading modules explicitly. The ``keyring_path``
  parameter to ``load_keyring`` is now deprecated. Callers should instead
  ensure their module is available on ``sys.path`` before calling
  ``load_keyring``. Keyring still honors ``keyring-path``. This change fixes
  Issue #113 in which the explicit module loading of keyring modules was
  breaking package-relative imports.

3.0.2
-----

* Renamed ``keyring.util.platform`` to ``keyring.util.platform_``. As reported
  in Issue #112 and `mercurial_keyring #31
  <https://bitbucket.org/Mekk/mercurial_keyring/issue/31>`_ and in `Mercurial
  itself <http://bz.selenic.com/show_bug.cgi?id=4029>`_, Mercurial's Demand
  Import does not honor ``absolute_import`` directives, so it's not possible
  to have a module with the same name as another top-level module. A patch is
  in place to fix this issue upstream, but to support older Mercurial
  versions, this patch will remain for some time.

3.0.1
-----

* Ensure that modules are actually imported even in Mercurial's Demand Import
  environment.

3.0
---

* Removed support for Python 2.5.
* Removed names in ``keyring.backend`` moved in 1.1 and previously retained
  for compatibility.

2.1.1
-----

* Restored Python 2.5 compatibility (lost in 2.0).

2.1
---

*  Issue #10: Added a 'store' attribute to the OS X Keyring, enabling custom
   instances of the KeyringBackend to use another store, such as the
   'internet' store. For example::

       keys = keyring.backends.OS_X.Keyring()
       keys.store = 'internet'
       keys.set_password(system, user, password)
       keys.get_password(system, user)

   The default for all instances can be set in the class::

       keyring.backends.OS_X.Keyring.store = 'internet'

*  GnomeKeyring: fix availability checks, and make sure the warning
   message from pygobject is not printed.

*  Fixes to GnomeKeyring and SecretService tests.

2.0.3
-----

*  Issue #112: Backend viability/priority checks now are more aggressive about
   module presence checking, requesting ``__name__`` from imported modules to
   force the demand importer to actually attempt the import.

2.0.2
-----

*  Issue #111: Windows backend isn't viable on non-Windows platforms.

2.0.1
-----

*  Issue #110: Fix issues with ``Windows.RegistryKeyring``.

2.0
---

*  Issue #80: Prioritized backend support. The primary interface for Keyring
   backend classes has been refactored to now emit a 'priority' based on the
   current environment (operating system, libraries available, etc). These
   priorities provide an indication of the applicability of that backend for
   the current environment. Users are still welcome to specify a particular
   backend in configuration, but the default behavior should now be to select
   the most appropriate backend by default.

1.6.1
-----

* Only include pytest-runner in 'setup requirements' when ptr invocation is
  indicated in the command-line (Issue #105).

1.6
---

*  GNOME Keyring backend:

   - Use the same attributes (``username`` / ``service``) as the SecretService
     backend uses, allow searching for old ones for compatibility.
   - Also set ``application`` attribute.
   - Correctly handle all types of errors, not only ``CANCELLED`` and ``NO_MATCH``.
   - Avoid printing warnings to stderr when GnomeKeyring is not available.

* Secret Service backend:

   - Use a better label for passwords, the same as GNOME Keyring backend uses.

1.5
---

*  SecretService: allow deleting items created using previous python-keyring
   versions.

   Before the switch to secretstorage, python-keyring didn't set "application"
   attribute. Now in addition to supporting searching for items without that
   attribute, python-keyring also supports deleting them.

*  Use ``secretstorage.get_default_collection`` if it's available.

   On secretstorage 1.0 or later, python-keyring now tries to create the
   default collection if it doesn't exist, instead of just raising the error.

*  Improvements for tests, including fix for Issue #102.

1.4
---

* Switch GnomeKeyring backend to use native libgnome-keyring via
  GObject Introspection, not the obsolete python-gnomekeyring module.

1.3
---

* Use the `SecretStorage library <https://pypi.python.org/pypi/SecretStorage>`_
  to implement the Secret Service backend (instead of using dbus directly).
  Now the keyring supports prompting for and deleting passwords. Fixes #69,
  #77, and #93.
* Catch `gnomekeyring.IOError` per the issue `reported in Nova client
  <https://bugs.launchpad.net/python-novaclient/+bug/1116302>`_.
* Issue #92 Added support for delete_password on Mac OS X Keychain.

1.2.3
-----

* Fix for Encrypted File backend on Python 3.
* Issue #97 Improved support for PyPy.

1.2.2
-----

* Fixed handling situations when user cancels kwallet dialog or denies access
  for the app.

1.2.1
-----

* Fix for kwallet delete.
* Fix for OS X backend on Python 3.
* Issue #84: Fix for Google backend on Python 3 (use of raw_input not caught
  by 2to3).

1.2
---

* Implemented delete_password on most keyrings. Keyring 2.0 will require
  delete_password to implement a Keyring. Fixes #79.

1.1.2
-----

* Issue #78: pyfilesystem backend now works on Windows.

1.1.1
-----

* Fixed MANIFEST.in so .rst files are included.

1.1
---

This is the last build that will support installation in a pure-distutils
mode. Subsequent releases will require setuptools/distribute to install.
Python 3 installs have always had this requirement (for 2to3 install support),
but starting with the next minor release (1.2+), setuptools will be required.

Additionally, this release has made some substantial refactoring in an
attempt to modularize the backends. An attempt has been made to maintain 100%
backward-compatibility, although if your library does anything fancy with
module structure or clasess, some tweaking may be necessary. The
backward-compatible references will be removed in 2.0, so the 1.1+ releases
represent a transitional implementation which should work with both legacy
and updated module structure.

* Added a console-script 'keyring' invoking the command-line interface.
* Deprecated _ExtensionKeyring.
* Moved PasswordSetError and InitError to an `errors` module (references kept
  for backward-compatibility).
* Moved concrete backend implementations into their own modules (references
  kept for backward compatibility):

  - OSXKeychain -> backends.OS_X.Keyring
  - GnomeKeyring -> backends.Gnome.Keyring
  - SecretServiceKeyring -> backends.SecretService.Keyring
  - KDEKWallet -> backends.kwallet.Keyring
  - BasicFileKeyring -> backends.file.BaseKeyring
  - CryptedFileKeyring -> backends.file.EncryptedKeyring
  - UncryptedFileKeyring -> backends.file.PlaintextKeyring
  - Win32CryptoKeyring -> backends.Windows.EncryptedKeyring
  - WinVaultKeyring -> backends.Windows.WinVaultKeyring
  - Win32CryptoRegistry -> backends.Windows.RegistryKeyring
  - select_windows_backend -> backends.Windows.select_windows_backend
  - GoogleDocsKeyring -> backends.Google.DocsKeyring
  - Credential -> keyring.credentials.Credential
  - BaseCredential -> keyring.credentials.SimpleCredential
  - EnvironCredential -> keyring.credentials.EnvironCredential
  - GoogleEnvironCredential -> backends.Google.EnvironCredential
  - BaseKeyczarCrypter -> backends.keyczar.BaseCrypter
  - KeyczarCrypter -> backends.keyczar.Crypter
  - EnvironKeyczarCrypter -> backends.keyczar.EnvironCrypter
  - EnvironGoogleDocsKeyring -> backends.Google.KeyczarDocsKeyring
  - BasicPyfilesystemKeyring -> backends.pyfs.BasicKeyring
  - UnencryptedPyfilesystemKeyring -> backends.pyfs.PlaintextKeyring
  - EncryptedPyfilesystemKeyring -> backends.pyfs.EncryptedKeyring
  - EnvironEncryptedPyfilesystemKeyring -> backends.pyfs.KeyczarKeyring
  - MultipartKeyringWrapper -> backends.multi.MultipartKeyringWrapper

* Officially require Python 2.5 or greater (although unofficially, this
  requirement has been in place since 0.10).

1.0
---

This backward-incompatible release attempts to remove some cruft from the
codebase that's accumulated over the versions.

* Removed legacy file relocation support. `keyring` no longer supports loading
  configuration or file-based backends from ~. If upgrading from 0.8 or later,
  the files should already have been migrated to their new proper locations.
  If upgrading from 0.7.x or earlier, the files will have to be migrated
  manually.
* Removed CryptedFileKeyring migration support. To maintain an existing
  CryptedFileKeyring, one must first upgrade to 0.9.2 or later and access the
  keyring before upgrading to 1.0 to retain the existing keyring.
* File System backends now create files without group and world permissions.
  Fixes #67.

0.10.1
------

* Merged 0.9.3 to include fix for #75.

0.10
----

* Add support for using `Keyczar <http://www.keyczar.org/>`_ to encrypt
  keyrings. Keyczar is "an open source cryptographic toolkit designed to make
  it easier and safer for developers to use cryptography in their
  applications."
* Added support for storing keyrings on Google Docs or any other filesystem
  supported by pyfilesystem.
* Fixed issue in Gnome Keyring when unicode is passed as the service name,
  username, or password.
* Tweaked SecretService code to pass unicode to DBus, as unicode is the
  preferred format.
* Issue #71 - Fixed logic in CryptedFileKeyring.
* Unencrypted keyring file will be saved with user read/write (and not group
  or world read/write).

0.9.3
-----

* Ensure migration is run when get_password is called. Fixes #75. Thanks to
  Marc Deslauriers for reporting the bug and supplying the patch.

0.9.2
-----

* Keyring 0.9.1 introduced a whole different storage format for the
  CryptedFileKeyring, but this introduced some potential compatibility issues.
  This release incorporates the security updates but reverts to the INI file
  format for storage, only encrypting the passwords and leaving the service
  and usernames in plaintext. Subsequent releases may incorporate a new
  keyring to implement a whole-file encrypted version. Fixes #64.
* The CryptedFileKeyring now requires simplejson for Python 2.5 clients.

0.9.1
-----

* Fix for issue where SecretServiceBackend.set_password would raise a
  UnicodeError on Python 3 or when a unicode password was provided on Python
  2.
* CryptedFileKeyring now uses PBKDF2 to derive the key from the user's
  password and a random hash. The IV is chosen randomly as well. All the
  stored passwords are encrypted at once. Any keyrings using the old format
  will be automatically converted to the new format (but will no longer be
  compatible with 0.9 and earlier). The user's password is no longer limited
  to 32 characters. PyCrypto 2.5 or greater is now required for this keyring.

0.9
---

* Add support for GTK 3 and secret service D-Bus. Fixes #52.
* Issue #60 - Use correct method for decoding.

0.8.1
-----

* Fix regression in keyring lib on Windows XP where the LOCALAPPDATA
  environment variable is not present.

0.8
---

* Mac OS X keyring backend now uses subprocess calls to the `security`
  command instead of calling the API, which with the latest updates, no
  longer allows Python to invoke from a virtualenv. Fixes issue #13.
* When using file-based storage, the keyring files are no longer stored
  in the user's home directory, but are instead stored in platform-friendly
  locations (`%localappdata%\Python Keyring` on Windows and according to
  the freedesktop.org Base Dir Specification
  (`$XDG_DATA_HOME/python_keyring` or `$HOME/.local/share/python_keyring`)
  on other operating systems). This fixes #21.

*Backward Compatibility Notice*

Due to the new storage location for file-based keyrings, keyring 0.8
supports backward compatibility by automatically moving the password
files to the updated location. In general, users can upgrade to 0.8 and
continue to operate normally. Any applications that customize the storage
location or make assumptions about the storage location will need to take
this change into consideration. Additionally, after upgrading to 0.8,
it is not possible to downgrade to 0.7 without manually moving
configuration files. In 1.0, the backward compatibility
will be removed.

0.7.1
-----

* Removed non-ASCII characters from README and CHANGES docs (required by
  distutils if we're to include them in the long_description). Fixes #55.

0.7
---

* Python 3 is now supported. All tests now pass under Python 3.2 on
  Windows and Linux (although Linux backend support is limited). Fixes #28.
* Extension modules on Mac and Windows replaced by pure-Python ctypes
  implementations. Thanks to Jerome Laheurte.
* WinVaultKeyring now supports multiple passwords for the same service. Fixes
  #47.
* Most of the tests don't require user interaction anymore.
* Entries stored in Gnome Keyring appears now with a meaningful name if you try
  to browser your keyring (for ex. with Seahorse)
* Tests from Gnome Keyring no longer pollute the user own keyring.
* `keyring.util.escape` now accepts only unicode strings. Don't try to encode
  strings passed to it.

0.6.2
-----

* fix compiling on OSX with XCode 4.0

0.6.1
-----

* Gnome keyring should not be used if there is no DISPLAY or if the dbus is
  not around (https://bugs.launchpad.net/launchpadlib/+bug/752282).

* Added `keyring.http` for facilitating HTTP Auth using keyring.

* Add a utility to access the keyring from the command line.

0.5.1
-----

* Remove a spurious KDE debug message when using KWallet

* Fix a bug that caused an exception if the user canceled the KWallet dialog
  (https://bitbucket.org/kang/python-keyring-lib/issue/37/user-canceling-of-kde-wallet-dialogs).

0.5
---

* Now using the existing Gnome and KDE python libs instead of custom C++
  code.

* Using the getpass module instead of custom code

0.4
---

* Fixed the setup script (some subdirs were not included in the release.)

0.3
---

* Fixed keyring.core when the user doesn't have a cfg, or is not
  properly configured.

* Fixed escaping issues for usernames with non-ascii characters

0.2
---

* Add support for Python 2.4+
  http://bitbucket.org/kang/python-keyring-lib/issue/2

* Fix the bug in KDE Kwallet extension compiling
  http://bitbucket.org/kang/python-keyring-lib/issue/3<|MERGE_RESOLUTION|>--- conflicted
+++ resolved
@@ -1,4 +1,11 @@
-<<<<<<< HEAD
+v21.3.0
+-------
+
+* #438: For better interoperability with other
+  applications, ``Windows`` backend now attempts to
+  decode passwords using UTF-8 if UTF-16 decoding fails.
+  Passwords are still stored as UTF-16.
+
 v21.7.0
 -------
 
@@ -44,16 +51,6 @@
   ``~/.config``.
 * #452: SecretService ``get_credential`` now returns
   ``None`` for unmatched query.
-
-=======
-v21.3.0
--------
-
-* #438: For better interoperability with other
-  applications, ``Windows`` backend now attempts to
-  decode passwords using UTF-8 if UTF-16 decoding fails.
-  Passwords are still stored as UTF-16.
->>>>>>> 28b3ecaa
 
 v21.2.1
 -------
