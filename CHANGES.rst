19.3.0
------

<<<<<<< HEAD
* Switch to `importlib.metadata
  <https://docs.python.org/3/library/importlib.metadata.html>`_
  for loading entry points. Removes one dependency on Python 3.8.
=======
* Added new ``KeyringBackend.set_properties_from_env``.
>>>>>>> 4631ab94

19.2.0
------

* Add support for get_credential() with the SecretService backend.

19.1.0
------

* #369: macOS Keyring now honors a ``KEYCHAIN_PATH``
  environment variable. If set, Keyring will use that
  keychain instead of the default.

19.0.2
------

* Refresh package skeleton.
* Adopt `black <https://pypi.org/project/black>`_ code style.

19.0.1
------

* Merge with 18.0.1.

18.0.1
------

* #386: ExceptionInfo no longer retains a reference to the
  traceback.

19.0.0
------

* #383: Drop support for EOL Python 2.7 - 3.4.

18.0.0
------

* #375: On macOS, the backend now raises a ``KeyringLocked``
  when access to the keyring is denied (on get or set) instead
  of ``PasswordSetError`` or ``KeyringError``. Any API users
  may need to account for this change, probably by catching
  the parent ``KeyringError``.
  Additionally, the error message from the underying error is
  now included in any errors that occur.

17.1.1
------

* #368: Update packaging technique to avoid 0.0.0 releases.

17.1.0
------

* #366: When calling ``keyring.core.init_backend``, if any
  limit function is supplied, it is saved and later honored by
  the ``ChainerBackend`` as well.

17.0.0
------

* #345: Remove application attribute from stored passwords
  using SecretService, addressing regression introduced in
  10.5.0 (#292). Impacted Linux keyrings will once again
  prompt for a password for "Python program".

16.1.1
------

* #362: Fix error on import due to circular imports
  on Python 3.4.

16.1.0
------

* Refactor ChainerBackend, introduced in 16.0 to function
  as any other backend, activating when relevant.

16.0.2
------

* #319: In Windows backend, trap all exceptions when
  attempting to import pywin32.

16.0.1
------

* #357: Once again allow all positive, non-zero priority
  keyrings to participate.

16.0.0
------

* #323: Fix race condition in delete_password on Windows.
* #352: All suitable backends (priority 1 and greater) are
  allowed to participate.

15.2.0
------

* #350: Added new API for ``get_credentials``, for backends
  that can resolve both a username and password for a service.

15.1.0
------

* #340: Add the Null keyring, disabled by default.
* #340: Added ``--disable`` option to command-line
  interface.
* #340: Now honor a ``PYTHON_KEYRING_BACKEND``
  environment variable to select a backend. Environments
  may set to ``keyring.backends.null.Keyring`` to disable
  keyring.

15.0.0
------

Removed deprecated ``keyring.util.escape`` module.

Fixed warning about using deprecated Abstract Base Classes
from collections module.

14.0.0
------

Removed ``getpassbackend`` module and alias in
``keyring.get_pass_get_password``. Instead, just use::

    keyring.get_password(getpass.getuser(), 'Python')

13.2.1
------

* #335: Fix regression in command line client.

13.2.0
------

* Keyring command-line interface now reads the password
  directly from stdin if stdin is connected to a pipe.

13.1.0
------

* #329: Improve output of ``keyring --list-backends``.

13.0.0
------

* #327: In kwallet backend, if the collection or item is
  locked, a ``KeyringLocked`` exception is raised. Clients
  expecting a None response from ``get_password`` under
  this condition will need to catch this exception.
  Additionally, an ``InitError`` is now raised if the
  connection cannot be established to the DBus.

* #298: In kwallet backend, when checking an existing
  handle, verify that it is still valid or create a new
  connection.

12.2.1
------

* Fixed issue in SecretService. Ref #226.

12.2.0
------

* #322: Fix AttributeError when ``escape.__builtins__``
  is a dict.

* Deprecated ``keyring.util.escape`` module. If you use
  this module or encounter the warning (on the latest
  release of your packages), please `file a ticket
  <https://github.com/jaraco/keyring/issues/new>`_.

12.1.0
------

* Unpin SecretStorage on Python 3.5+. Requires that
  Setuptools 17.1 be used. Note that the special
  handling will be unnecessary once Pip 9 can be
  assumed (as it will exclude SecretStorage 3 in
  non-viable environments).

12.0.2
------

* Pin SecretStorage to 2.x.

12.0.1
------

* #314: No changes except to rebuild.

12.0.0
------

* #310: Keyring now loads all backends through entry
  points.

For most users, this release will be fully compatible. Some
users may experience compatibility issues if entrypoints is
not installed (as declared) or the metadata on which entrypoints
relies is unavailable. For that reason, the package is released
with a major version bump.

11.1.0
------

* #312: Use ``entrypoints`` instead of pkg_resources to
  avoid performance hit loading pkg_resources. Adds
  a dependency on ``entrypoints``.

11.0.0
------

* #294: No longer expose ``keyring.__version__`` (added
  in 8.1) to avoid performance hit loading pkg_resources.

10.6.0
------

* #299: Keyring exceptions are now derived from a base
  ``keyring.errors.KeyringError``.

10.5.1
------

* #296: Prevent AttributeError on import when Debian has
  created broken dbus installs.

10.5.0
------

* #287: Added ``--list-backends`` option to
  command-line interface.

* Removed ``logger`` from ``keyring``. See #291 for related
  request.

* #292: Set the appid for SecretService & KWallet to
  something meaningful.

10.4.0
------

* #279: In Kwallet, pass mainloop to SessionBus.

* #278: Unpin pywin32-ctypes, but blacklist known
  incompatible versions.

10.3.3
------

* #278: Pin to pywin32-ctypes 0.0.1 to avoid apparent
  breakage introduced in 0.1.0.

10.3.2
------

* #267: More leniently unescape lowercased characters as
  they get re-cased by ConfigParser.

10.3.1
------

* #266: Use private compatibity model rather than six to
  avoid the dependency.

10.3
----

* #264: Implement devpi hook for supplying a password when
  logging in with `devpi <https://pypi.org/project/devpi>`_
  client.

* #260: For macOS, added initial API support for internet
  passwords.

10.2
----

* #259: Allow to set a custom application attribute for
  SecretService backend.

10.1
----

* #253: Backends now expose a '.name' attribute suitable
  for identifying each backend to users.

10.0.2
-----

* #247: Restored console script.

10.0.1
------

* Update readme to reflect test recommendations.

10.0
----

* Drop support for Python 3.2.
* Test suite now uses tox instead of pytest-runner.
  Test requirements are now defined in tests/requirements.txt.

9.3.1
-----

* Link to the new Gitter chat room is now in the
  readme.
* Issue #235: ``kwallet`` backend now returns
  string objects instead of ``dbus.String`` objects,
  for less surprising reprs.
* Minor doc fixes.

9.3
---

* Issue #161: In SecretService backend, unlock
  individual entries.

9.2.1
-----

* Issue #230: Don't rely on dbus-python and instead
  defer to SecretStorage to describe the installation
  requirements.

9.2
---

* Issue #231 via #233: On Linux, ``secretstorage``
  is now a declared dependency, allowing recommended
  keyring to work simply after installation.

9.1
---

* Issue #83 via #229: ``kwallet`` backend now stores
  the service name as a folder name in the backend rather
  than storing all passwords in a Python folder.

9.0
---

* Issue #217: Once again, the OS X backend uses the
  Framework API for invoking the Keychain service.
  As a result, applications utilizing this API will be
  authorized per application, rather than relying on the
  authorization of the 'security' application. Consequently,
  users will be prompted to authorize the system Python
  executable and also new Python executables, such as
  those created by virtualenv.
  #260: No longer does the keyring honor the ``store``
  attribute on the keyring. Only application passwords
  are accessible.

8.7
---

* Changelog now links to issues and provides dates of
  releases.

8.6
---

* Issue #217: Add warning in OS Keyring when 'store'
  is set to 'internet' to determine if this feature is
  used in the wild.

8.5.1
-----

* Pull Request #216: Kwallet backend now has lower
  priority than the preferred SecretService backend,
  now that the desktop check is no longer in place.

8.5
---

* Issue #168: Now prefer KF5 Kwallet to KF4. Users relying
  on KF4 must use prior releases.

8.4
---

* Pull Request #209: Better error message when no backend is
  available (indicating keyrings.alt as a quick workaround).
* Pull Request #208: Fix pywin32-ctypes package name in
  requirements.

8.3
---

* Issue #207: Library now requires win32ctypes on Windows
  systems, which will be installed automatically by
  Setuptools 0.7 or Pip 6 (or later).
* Actually removed QtKwallet, which was meant to be dropped in
  8.0 but somehow remained.

8.2
---

* Update readme to include how-to use with Linux
  non-graphical environments.

8.1
---

* Issue #197: Add ``__version__`` attribute to keyring module.

8.0
---

* Issue #117: Removed all but the preferred keyring backends
  for each of the major desktop platforms:

    - keyring.backends.kwallet.DBusKeyring
    - keyring.backends.OS_X.Keyring
    - keyring.backends.SecretService.Keyring
    - keyring.backends.Windows.WinVaultKeyring

  All other keyrings
  have been moved to a new package, `keyrings.alt
  <https://pypi.python.org/pypi/keyrings.alt>`_ and
  backward-compatibility aliases removed.
  To retain
  availability of these less preferred keyrings, include
  that package in your installation (install both keyring
  and keyrings.alt).

  As these keyrings have moved, any keyrings indicated
  explicitly in configuration will need to be updated to
  replace "keyring.backends." with "keyrings.alt.". For
  example, "keyring.backends.file.PlaintextKeyring"
  becomes "keyrings.alt.file.PlaintextKeyring".

7.3.1
-----

* Issue #194: Redirect away from docs until they have something
  more than the changelog. Users seeking the changelog will
  want to follow the `direct link
  <https://pythonhosted.org/keyring/history.html>`_.

7.3
---

* Issue #117: Added support for filtering which
  backends are acceptable. To limit to only loading recommended
  keyrings (those with priority >= 1), call::

    keyring.core.init_backend(limit=keyring.core.recommended)

7.2
---

* Pull Request #190: OS X backend now exposes a ``keychain``
  attribute, which if set will be used by ``get_password`` when
  retrieving passwords. Useful in environments such as when
  running under cron where the default keychain is not the same
  as the default keychain in a login session. Example usage::

    keyring.get_keyring().keychain = '/path/to/login.keychain'
    pw = keyring.get_password(...)

7.1
---

* Issue #186: Removed preference for keyrings based on
  ``XDG_CURRENT_DESKTOP`` as these values are to varied
  to be a reliable indicator of which keyring implementation
  might be preferable.

7.0.2
-----

* Issue #187: Restore ``Keyring`` name in ``kwallet`` backend.
  Users of keyring 6.1 or later should prefer an explicit reference
  to DBusKeyring or QtKeyring instead.

7.0.1
-----

* Issue #183 and Issue #185: Gnome keyring no longer relies
  on environment variables, but instead relies on the GnomeKeyring
  library to determine viability.

7.0
---

* Issue #99: Keyring now expects the config file to be located
  in the XDG_CONFIG_HOME rather than XDG_DATA_HOME and will
  fail to start if the config is found in the old location but not
  the new. On systems where the two locations are distinct,
  simply copy or symlink the config to remain compatible with
  older versions or move the file to work only with 7.0 and later.

* Replaced Pull Request #182 with a conditional SessionBus
  construction, based on subsequent discussion.

6.1.1
-----

* Pull Request #182: Prevent DBus from indicating as a viable
  backend when no viable X DISPLAY variable is present.

6.1
---

* Pull Request #174: Add DBus backend for KWallet, preferred to Qt
  backend. Theoretically, it should be auto-detected based on
  available libraries and interchangeable with the Qt backend.

6.0
---

* Drop support for Python 2.6.

5.7.1
-----

* Updated project metadata to match Github hosting and
  generally refreshed the metadata structure to match
  practices with other projects.

5.7
---

* Issue #177: Resolve default keyring name on Gnome using the API.
* Issue #145: Add workaround for password exposure through
  process status for most passwords containing simple
  characters.

5.6
---

* Allow keyring to be invoked from command-line with
  ``python -m keyring``.

5.5.1
-----

* Issue #156: Fixed test failures in ``pyfs`` keyring related to
  0.5 release.

5.5
---

* Pull Request #176: Use recommended mechanism for checking
  GnomeKeyring version.

5.4
---

* Prefer setuptools_scm to hgtools.

5.3
---

* Prefer hgtools to setuptools_scm due to `setuptools_scm #21
  <https://bitbucket.org/pypa/setuptools_scm/issue/21>`_.

5.2
---

* Prefer setuptools_scm to hgtools.

5.1
---

* Host project at Github (`repo <https://github.com/jaraco/keyring>`_).

5.0
---

* Version numbering is now derived from the code repository tags via `hgtools
  <https://pypi.python.org/pypi/hgtools>`_.
* Build and install now requires setuptools.

4.1.1
-----

* The entry point group must look like a module name, so the group is now
  "keyring.backends".

4.1
---

* Added preliminary support for loading keyring backends through ``setuptools
  entry points``, specifically "keyring backends".

4.0
---

* Removed ``keyring_path`` parameter from ``load_keyring``. See release notes
  for 3.0.3 for more details.
* Issue #22: Removed support for loading the config from the current
  directory. The config file must now be located in the platform-specific
  config location.

3.8
---

* Issue #22: Deprecated loading of config from current directory. Support for
  loading the config in this manner will be removed in a future version.
* Issue #131: Keyring now will prefer `pywin32-ctypes
  <https://pypi.python.org/pypi/pywin32-ctypes>`_ to pywin32 if available.

3.7
---

* Gnome keyring no longer relies on the GNOME_KEYRING_CONTROL environment
  variable.
* Issue #140: Restore compatibility for older versions of PyWin32.

3.6
---

* `Pull Request #1 (github) <https://github.com/jaraco/keyring/pull/1>`_:
  Add support for packages that wish to bundle keyring by using relative
  imports throughout.

3.5
---

* Issue #49: Give the backend priorities a 1.5 multiplier bump when an
  XDG_CURRENT_DESKTOP environment variable matches the keyring's target
  environment.
* Issue #99: Clarified documentation on location of config and data files.
  Prepared the code base to treat the two differently on Unix-based systems.
  For now, the behavior is unchanged.

3.4
---

* Extracted FileBacked and Encrypted base classes.
* Add a pyinstaller hook to expose backend modules. Ref #124
* Pull request #41: Use errno module instead of hardcoding error codes.
* SecretService backend: correctly handle cases when user dismissed
  the collection creation or unlock prompt.

3.3
---

* Pull request #40: KWallet backend will now honor the ``KDE_FULL_SESSION``
  environment variable as found on openSUSE.

3.2.1
-----

* SecretService backend: use a different function to check that the
  backend is functional. The default collection may not exist, but
  the collection will remain usable in that case.

  Also, make the error message more verbose.

  Resolves https://bugs.launchpad.net/bugs/1242412.

3.2
---

* Issue #120: Invoke KeyringBackend.priority during load_keyring to ensure
  that any keyring loaded is actually viable (or raises an informative
  exception).

* File keyring:

   - Issue #123: fix removing items.
   - Correctly escape item name when removing.
   - Use with statement when working with files.

* Add a test for removing one item in group.

* Issue #81: Added experimental support for third-party backends. See
  `keyring.core._load_library_extensions` for information on supplying
  a third-party backend.

3.1
---

* All code now runs natively on both Python 2 and Python 3, no 2to3 conversion
  is required.
* Testsuite: clean up, and make more use of unittest2 methods.

3.0.5
-----

* Issue #114: Fix logic in pyfs detection.

3.0.4
-----

* Issue #114: Fix detection of pyfs under Mercurial Demand Import.

3.0.3
-----

* Simplified the implementation of ``keyring.core.load_keyring``. It now uses
  ``__import__`` instead of loading modules explicitly. The ``keyring_path``
  parameter to ``load_keyring`` is now deprecated. Callers should instead
  ensure their module is available on ``sys.path`` before calling
  ``load_keyring``. Keyring still honors ``keyring-path``. This change fixes
  Issue #113 in which the explicit module loading of keyring modules was
  breaking package-relative imports.

3.0.2
-----

* Renamed ``keyring.util.platform`` to ``keyring.util.platform_``. As reported
  in Issue #112 and `mercurial_keyring #31
  <https://bitbucket.org/Mekk/mercurial_keyring/issue/31>`_ and in `Mercurial
  itself <http://bz.selenic.com/show_bug.cgi?id=4029>`_, Mercurial's Demand
  Import does not honor ``absolute_import`` directives, so it's not possible
  to have a module with the same name as another top-level module. A patch is
  in place to fix this issue upstream, but to support older Mercurial
  versions, this patch will remain for some time.

3.0.1
-----

* Ensure that modules are actually imported even in Mercurial's Demand Import
  environment.

3.0
---

* Removed support for Python 2.5.
* Removed names in ``keyring.backend`` moved in 1.1 and previously retained
  for compatibility.

2.1.1
-----

* Restored Python 2.5 compatibility (lost in 2.0).

2.1
---

*  Issue #10: Added a 'store' attribute to the OS X Keyring, enabling custom
   instances of the KeyringBackend to use another store, such as the
   'internet' store. For example::

       keys = keyring.backends.OS_X.Keyring()
       keys.store = 'internet'
       keys.set_password(system, user, password)
       keys.get_password(system, user)

   The default for all instances can be set in the class::

       keyring.backends.OS_X.Keyring.store = 'internet'

*  GnomeKeyring: fix availability checks, and make sure the warning
   message from pygobject is not printed.

*  Fixes to GnomeKeyring and SecretService tests.

2.0.3
-----

*  Issue #112: Backend viability/priority checks now are more aggressive about
   module presence checking, requesting ``__name__`` from imported modules to
   force the demand importer to actually attempt the import.

2.0.2
-----

*  Issue #111: Windows backend isn't viable on non-Windows platforms.

2.0.1
-----

*  Issue #110: Fix issues with ``Windows.RegistryKeyring``.

2.0
---

*  Issue #80: Prioritized backend support. The primary interface for Keyring
   backend classes has been refactored to now emit a 'priority' based on the
   current environment (operating system, libraries available, etc). These
   priorities provide an indication of the applicability of that backend for
   the current environment. Users are still welcome to specify a particular
   backend in configuration, but the default behavior should now be to select
   the most appropriate backend by default.

1.6.1
-----

* Only include pytest-runner in 'setup requirements' when ptr invocation is
  indicated in the command-line (Issue #105).

1.6
---

*  GNOME Keyring backend:

   - Use the same attributes (``username`` / ``service``) as the SecretService
     backend uses, allow searching for old ones for compatibility.
   - Also set ``application`` attribute.
   - Correctly handle all types of errors, not only ``CANCELLED`` and ``NO_MATCH``.
   - Avoid printing warnings to stderr when GnomeKeyring is not available.

* Secret Service backend:

   - Use a better label for passwords, the same as GNOME Keyring backend uses.

1.5
---

*  SecretService: allow deleting items created using previous python-keyring
   versions.

   Before the switch to secretstorage, python-keyring didn't set "application"
   attribute. Now in addition to supporting searching for items without that
   attribute, python-keyring also supports deleting them.

*  Use ``secretstorage.get_default_collection`` if it's available.

   On secretstorage 1.0 or later, python-keyring now tries to create the
   default collection if it doesn't exist, instead of just raising the error.

*  Improvements for tests, including fix for Issue #102.

1.4
---

* Switch GnomeKeyring backend to use native libgnome-keyring via
  GObject Introspection, not the obsolete python-gnomekeyring module.

1.3
---

* Use the `SecretStorage library <https://pypi.python.org/pypi/SecretStorage>`_
  to implement the Secret Service backend (instead of using dbus directly).
  Now the keyring supports prompting for and deleting passwords. Fixes #69,
  #77, and #93.
* Catch `gnomekeyring.IOError` per the issue `reported in Nova client
  <https://bugs.launchpad.net/python-novaclient/+bug/1116302>`_.
* Issue #92 Added support for delete_password on Mac OS X Keychain.

1.2.3
-----

* Fix for Encrypted File backend on Python 3.
* Issue #97 Improved support for PyPy.

1.2.2
-----

* Fixed handling situations when user cancels kwallet dialog or denies access
  for the app.

1.2.1
-----

* Fix for kwallet delete.
* Fix for OS X backend on Python 3.
* Issue #84: Fix for Google backend on Python 3 (use of raw_input not caught
  by 2to3).

1.2
---

* Implemented delete_password on most keyrings. Keyring 2.0 will require
  delete_password to implement a Keyring. Fixes #79.

1.1.2
-----

* Issue #78: pyfilesystem backend now works on Windows.

1.1.1
-----

* Fixed MANIFEST.in so .rst files are included.

1.1
---

This is the last build that will support installation in a pure-distutils
mode. Subsequent releases will require setuptools/distribute to install.
Python 3 installs have always had this requirement (for 2to3 install support),
but starting with the next minor release (1.2+), setuptools will be required.

Additionally, this release has made some substantial refactoring in an
attempt to modularize the backends. An attempt has been made to maintain 100%
backward-compatibility, although if your library does anything fancy with
module structure or clasess, some tweaking may be necessary. The
backward-compatible references will be removed in 2.0, so the 1.1+ releases
represent a transitional implementation which should work with both legacy
and updated module structure.

* Added a console-script 'keyring' invoking the command-line interface.
* Deprecated _ExtensionKeyring.
* Moved PasswordSetError and InitError to an `errors` module (references kept
  for backward-compatibility).
* Moved concrete backend implementations into their own modules (references
  kept for backward compatibility):

  - OSXKeychain -> backends.OS_X.Keyring
  - GnomeKeyring -> backends.Gnome.Keyring
  - SecretServiceKeyring -> backends.SecretService.Keyring
  - KDEKWallet -> backends.kwallet.Keyring
  - BasicFileKeyring -> backends.file.BaseKeyring
  - CryptedFileKeyring -> backends.file.EncryptedKeyring
  - UncryptedFileKeyring -> backends.file.PlaintextKeyring
  - Win32CryptoKeyring -> backends.Windows.EncryptedKeyring
  - WinVaultKeyring -> backends.Windows.WinVaultKeyring
  - Win32CryptoRegistry -> backends.Windows.RegistryKeyring
  - select_windows_backend -> backends.Windows.select_windows_backend
  - GoogleDocsKeyring -> backends.Google.DocsKeyring
  - Credential -> keyring.credentials.Credential
  - BaseCredential -> keyring.credentials.SimpleCredential
  - EnvironCredential -> keyring.credentials.EnvironCredential
  - GoogleEnvironCredential -> backends.Google.EnvironCredential
  - BaseKeyczarCrypter -> backends.keyczar.BaseCrypter
  - KeyczarCrypter -> backends.keyczar.Crypter
  - EnvironKeyczarCrypter -> backends.keyczar.EnvironCrypter
  - EnvironGoogleDocsKeyring -> backends.Google.KeyczarDocsKeyring
  - BasicPyfilesystemKeyring -> backends.pyfs.BasicKeyring
  - UnencryptedPyfilesystemKeyring -> backends.pyfs.PlaintextKeyring
  - EncryptedPyfilesystemKeyring -> backends.pyfs.EncryptedKeyring
  - EnvironEncryptedPyfilesystemKeyring -> backends.pyfs.KeyczarKeyring
  - MultipartKeyringWrapper -> backends.multi.MultipartKeyringWrapper

* Officially require Python 2.5 or greater (although unofficially, this
  requirement has been in place since 0.10).

1.0
---

This backward-incompatible release attempts to remove some cruft from the
codebase that's accumulated over the versions.

* Removed legacy file relocation support. `keyring` no longer supports loading
  configuration or file-based backends from ~. If upgrading from 0.8 or later,
  the files should already have been migrated to their new proper locations.
  If upgrading from 0.7.x or earlier, the files will have to be migrated
  manually.
* Removed CryptedFileKeyring migration support. To maintain an existing
  CryptedFileKeyring, one must first upgrade to 0.9.2 or later and access the
  keyring before upgrading to 1.0 to retain the existing keyring.
* File System backends now create files without group and world permissions.
  Fixes #67.

0.10.1
------

* Merged 0.9.3 to include fix for #75.

0.10
----

* Add support for using `Keyczar <http://www.keyczar.org/>`_ to encrypt
  keyrings. Keyczar is "an open source cryptographic toolkit designed to make
  it easier and safer for developers to use cryptography in their
  applications."
* Added support for storing keyrings on Google Docs or any other filesystem
  supported by pyfilesystem.
* Fixed issue in Gnome Keyring when unicode is passed as the service name,
  username, or password.
* Tweaked SecretService code to pass unicode to DBus, as unicode is the
  preferred format.
* Issue #71 - Fixed logic in CryptedFileKeyring.
* Unencrypted keyring file will be saved with user read/write (and not group
  or world read/write).

0.9.3
-----

* Ensure migration is run when get_password is called. Fixes #75. Thanks to
  Marc Deslauriers for reporting the bug and supplying the patch.

0.9.2
-----

* Keyring 0.9.1 introduced a whole different storage format for the
  CryptedFileKeyring, but this introduced some potential compatibility issues.
  This release incorporates the security updates but reverts to the INI file
  format for storage, only encrypting the passwords and leaving the service
  and usernames in plaintext. Subsequent releases may incorporate a new
  keyring to implement a whole-file encrypted version. Fixes #64.
* The CryptedFileKeyring now requires simplejson for Python 2.5 clients.

0.9.1
-----

* Fix for issue where SecretServiceBackend.set_password would raise a
  UnicodeError on Python 3 or when a unicode password was provided on Python
  2.
* CryptedFileKeyring now uses PBKDF2 to derive the key from the user's
  password and a random hash. The IV is chosen randomly as well. All the
  stored passwords are encrypted at once. Any keyrings using the old format
  will be automatically converted to the new format (but will no longer be
  compatible with 0.9 and earlier). The user's password is no longer limited
  to 32 characters. PyCrypto 2.5 or greater is now required for this keyring.

0.9
---

* Add support for GTK 3 and secret service D-Bus. Fixes #52.
* Issue #60 - Use correct method for decoding.

0.8.1
-----

* Fix regression in keyring lib on Windows XP where the LOCALAPPDATA
  environment variable is not present.

0.8
---

* Mac OS X keyring backend now uses subprocess calls to the `security`
  command instead of calling the API, which with the latest updates, no
  longer allows Python to invoke from a virtualenv. Fixes issue #13.
* When using file-based storage, the keyring files are no longer stored
  in the user's home directory, but are instead stored in platform-friendly
  locations (`%localappdata%\Python Keyring` on Windows and according to
  the freedesktop.org Base Dir Specification
  (`$XDG_DATA_HOME/python_keyring` or `$HOME/.local/share/python_keyring`)
  on other operating systems). This fixes #21.

*Backward Compatibility Notice*

Due to the new storage location for file-based keyrings, keyring 0.8
supports backward compatibility by automatically moving the password
files to the updated location. In general, users can upgrade to 0.8 and
continue to operate normally. Any applications that customize the storage
location or make assumptions about the storage location will need to take
this change into consideration. Additionally, after upgrading to 0.8,
it is not possible to downgrade to 0.7 without manually moving
configuration files. In 1.0, the backward compatibility
will be removed.

0.7.1
-----

* Removed non-ASCII characters from README and CHANGES docs (required by
  distutils if we're to include them in the long_description). Fixes #55.

0.7
---

* Python 3 is now supported. All tests now pass under Python 3.2 on
  Windows and Linux (although Linux backend support is limited). Fixes #28.
* Extension modules on Mac and Windows replaced by pure-Python ctypes
  implementations. Thanks to Jerome Laheurte.
* WinVaultKeyring now supports multiple passwords for the same service. Fixes
  #47.
* Most of the tests don't require user interaction anymore.
* Entries stored in Gnome Keyring appears now with a meaningful name if you try
  to browser your keyring (for ex. with Seahorse)
* Tests from Gnome Keyring no longer pollute the user own keyring.
* `keyring.util.escape` now accepts only unicode strings. Don't try to encode
  strings passed to it.

0.6.2
-----

* fix compiling on OSX with XCode 4.0

0.6.1
-----

* Gnome keyring should not be used if there is no DISPLAY or if the dbus is
  not around (https://bugs.launchpad.net/launchpadlib/+bug/752282).

* Added `keyring.http` for facilitating HTTP Auth using keyring.

* Add a utility to access the keyring from the command line.

0.5.1
-----

* Remove a spurious KDE debug message when using KWallet

* Fix a bug that caused an exception if the user canceled the KWallet dialog
  (https://bitbucket.org/kang/python-keyring-lib/issue/37/user-canceling-of-kde-wallet-dialogs).

0.5
---

* Now using the existing Gnome and KDE python libs instead of custom C++
  code.

* Using the getpass module instead of custom code

0.4
---

* Fixed the setup script (some subdirs were not included in the release.)

0.3
---

* Fixed keyring.core when the user doesn't have a cfg, or is not
  properly configured.

* Fixed escaping issues for usernames with non-ascii characters

0.2
---

* Add support for Python 2.4+
  http://bitbucket.org/kang/python-keyring-lib/issue/2

* Fix the bug in KDE Kwallet extension compiling
  http://bitbucket.org/kang/python-keyring-lib/issue/3<|MERGE_RESOLUTION|>--- conflicted
+++ resolved
@@ -1,13 +1,11 @@
 19.3.0
 ------
 
-<<<<<<< HEAD
 * Switch to `importlib.metadata
   <https://docs.python.org/3/library/importlib.metadata.html>`_
   for loading entry points. Removes one dependency on Python 3.8.
-=======
+
 * Added new ``KeyringBackend.set_properties_from_env``.
->>>>>>> 4631ab94
 
 19.2.0
 ------
