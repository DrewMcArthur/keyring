--- conflicted
+++ resolved
@@ -1,13 +1,13 @@
+v23.2.0
+-------
+
+* #521: Add libsecret backend.
+
 v23.1.0
 -------
 
-<<<<<<< HEAD
-* #521: Add libsecret backend.
-=======
 * #519: macOS backend APIs updated to newer, non-legacy
   APIs.
-
->>>>>>> 17ea8799
 
 v23.0.1
 -------
