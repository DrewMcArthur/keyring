<<<<<<< HEAD
19.1.0
------

* Add support for alternate persistence scopes for Windows
  backend. Set ``.persist`` to "local machine" or "session"
  to enable the alternate scopes or "enterprise" to use the
  default scope.
=======
19.3.0
------

* Added new ``KeyringBackend.set_properties_from_env``.

19.2.0
------

* Add support for get_credential() with the SecretService backend.

19.1.0
------

* #369: macOS Keyring now honors a ``KEYCHAIN_PATH``
  environment variable. If set, Keyring will use that
  keychain instead of the default.
>>>>>>> 4631ab94

19.0.2
------

* Refresh package skeleton.
* Adopt `black <https://pypi.org/project/black>`_ code style.

19.0.1
------

* Merge with 18.0.1.

18.0.1
------

* #386: ExceptionInfo no longer retains a reference to the
  traceback.

19.0.0
------

* #383: Drop support for EOL Python 2.7 - 3.4.

18.0.0
------

* #375: On macOS, the backend now raises a ``KeyringLocked``
  when access to the keyring is denied (on get or set) instead
  of ``PasswordSetError`` or ``KeyringError``. Any API users
  may need to account for this change, probably by catching
  the parent ``KeyringError``.
  Additionally, the error message from the underying error is
  now included in any errors that occur.

17.1.1
------

* #368: Update packaging technique to avoid 0.0.0 releases.

17.1.0
------

* #366: When calling ``keyring.core.init_backend``, if any
  limit function is supplied, it is saved and later honored by
  the ``ChainerBackend`` as well.

17.0.0
------

* #345: Remove application attribute from stored passwords
  using SecretService, addressing regression introduced in
  10.5.0 (#292). Impacted Linux keyrings will once again
  prompt for a password for "Python program".

16.1.1
------

* #362: Fix error on import due to circular imports
  on Python 3.4.

16.1.0
------

* Refactor ChainerBackend, introduced in 16.0 to function
  as any other backend, activating when relevant.

16.0.2
------

* #319: In Windows backend, trap all exceptions when
  attempting to import pywin32.

16.0.1
------

* #357: Once again allow all positive, non-zero priority
  keyrings to participate.

16.0.0
------

* #323: Fix race condition in delete_password on Windows.
* #352: All suitable backends (priority 1 and greater) are
  allowed to participate.

15.2.0
------

* #350: Added new API for ``get_credentials``, for backends
  that can resolve both a username and password for a service.

15.1.0
------

* #340: Add the Null keyring, disabled by default.
* #340: Added ``--disable`` option to command-line
  interface.
* #340: Now honor a ``PYTHON_KEYRING_BACKEND``
  environment variable to select a backend. Environments
  may set to ``keyring.backends.null.Keyring`` to disable
  keyring.

15.0.0
------

Removed deprecated ``keyring.util.escape`` module.

Fixed warning about using deprecated Abstract Base Classes
from collections module.

14.0.0
------

Removed ``getpassbackend`` module and alias in
``keyring.get_pass_get_password``. Instead, just use::

    keyring.get_password(getpass.getuser(), 'Python')

13.2.1
------

* #335: Fix regression in command line client.

13.2.0
------

* Keyring command-line interface now reads the password
  directly from stdin if stdin is connected to a pipe.

13.1.0
------

* #329: Improve output of ``keyring --list-backends``.

13.0.0
------

* #327: In kwallet backend, if the collection or item is
  locked, a ``KeyringLocked`` exception is raised. Clients
  expecting a None response from ``get_password`` under
  this condition will need to catch this exception.
  Additionally, an ``InitError`` is now raised if the
  connection cannot be established to the DBus.

* #298: In kwallet backend, when checking an existing
  handle, verify that it is still valid or create a new
  connection.

12.2.1
------

* Fixed issue in SecretService. Ref #226.

12.2.0
------

* #322: Fix AttributeError when ``escape.__builtins__``
  is a dict.

* Deprecated ``keyring.util.escape`` module. If you use
  this module or encounter the warning (on the latest
  release of your packages), please `file a ticket
  <https://github.com/jaraco/keyring/issues/new>`_.

12.1.0
------

* Unpin SecretStorage on Python 3.5+. Requires that
  Setuptools 17.1 be used. Note that the special
  handling will be unnecessary once Pip 9 can be
  assumed (as it will exclude SecretStorage 3 in
  non-viable environments).

12.0.2
------

* Pin SecretStorage to 2.x.

12.0.1
------

* #314: No changes except to rebuild.

12.0.0
------

* #310: Keyring now loads all backends through entry
  points.

For most users, this release will be fully compatible. Some
users may experience compatibility issues if entrypoints is
not installed (as declared) or the metadata on which entrypoints
relies is unavailable. For that reason, the package is released
with a major version bump.

11.1.0
------

* #312: Use ``entrypoints`` instead of pkg_resources to
  avoid performance hit loading pkg_resources. Adds
  a dependency on ``entrypoints``.

11.0.0
------

* #294: No longer expose ``keyring.__version__`` (added
  in 8.1) to avoid performance hit loading pkg_resources.

10.6.0
------

* #299: Keyring exceptions are now derived from a base
  ``keyring.errors.KeyringError``.

10.5.1
------

* #296: Prevent AttributeError on import when Debian has
  created broken dbus installs.

10.5.0
------

* #287: Added ``--list-backends`` option to
  command-line interface.

* Removed ``logger`` from ``keyring``. See #291 for related
  request.

* #292: Set the appid for SecretService & KWallet to
  something meaningful.

10.4.0
------

* #279: In Kwallet, pass mainloop to SessionBus.

* #278: Unpin pywin32-ctypes, but blacklist known
  incompatible versions.

10.3.3
------

* #278: Pin to pywin32-ctypes 0.0.1 to avoid apparent
  breakage introduced in 0.1.0.

10.3.2
------

* #267: More leniently unescape lowercased characters as
  they get re-cased by ConfigParser.

10.3.1
------

* #266: Use private compatibity model rather than six to
  avoid the dependency.

10.3
----

* #264: Implement devpi hook for supplying a password when
  logging in with `devpi <https://pypi.org/project/devpi>`_
  client.

* #260: For macOS, added initial API support for internet
  passwords.

10.2
----

* #259: Allow to set a custom application attribute for
  SecretService backend.

10.1
----

* #253: Backends now expose a '.name' attribute suitable
  for identifying each backend to users.

10.0.2
-----

* #247: Restored console script.

10.0.1
------

* Update readme to reflect test recommendations.

10.0
----

* Drop support for Python 3.2.
* Test suite now uses tox instead of pytest-runner.
  Test requirements are now defined in tests/requirements.txt.

9.3.1
-----

* Link to the new Gitter chat room is now in the
  readme.
* Issue #235: ``kwallet`` backend now returns
  string objects instead of ``dbus.String`` objects,
  for less surprising reprs.
* Minor doc fixes.

9.3
---

* Issue #161: In SecretService backend, unlock
  individual entries.

9.2.1
-----

* Issue #230: Don't rely on dbus-python and instead
  defer to SecretStorage to describe the installation
  requirements.

9.2
---

* Issue #231 via #233: On Linux, ``secretstorage``
  is now a declared dependency, allowing recommended
  keyring to work simply after installation.

9.1
---

* Issue #83 via #229: ``kwallet`` backend now stores
  the service name as a folder name in the backend rather
  than storing all passwords in a Python folder.

9.0
---

* Issue #217: Once again, the OS X backend uses the
  Framework API for invoking the Keychain service.
  As a result, applications utilizing this API will be
  authorized per application, rather than relying on the
  authorization of the 'security' application. Consequently,
  users will be prompted to authorize the system Python
  executable and also new Python executables, such as
  those created by virtualenv.
  #260: No longer does the keyring honor the ``store``
  attribute on the keyring. Only application passwords
  are accessible.

8.7
---

* Changelog now links to issues and provides dates of
  releases.

8.6
---

* Issue #217: Add warning in OS Keyring when 'store'
  is set to 'internet' to determine if this feature is
  used in the wild.

8.5.1
-----

* Pull Request #216: Kwallet backend now has lower
  priority than the preferred SecretService backend,
  now that the desktop check is no longer in place.

8.5
---

* Issue #168: Now prefer KF5 Kwallet to KF4. Users relying
  on KF4 must use prior releases.

8.4
---

* Pull Request #209: Better error message when no backend is
  available (indicating keyrings.alt as a quick workaround).
* Pull Request #208: Fix pywin32-ctypes package name in
  requirements.

8.3
---

* Issue #207: Library now requires win32ctypes on Windows
  systems, which will be installed automatically by
  Setuptools 0.7 or Pip 6 (or later).
* Actually removed QtKwallet, which was meant to be dropped in
  8.0 but somehow remained.

8.2
---

* Update readme to include how-to use with Linux
  non-graphical environments.

8.1
---

* Issue #197: Add ``__version__`` attribute to keyring module.

8.0
---

* Issue #117: Removed all but the preferred keyring backends
  for each of the major desktop platforms:

    - keyring.backends.kwallet.DBusKeyring
    - keyring.backends.OS_X.Keyring
    - keyring.backends.SecretService.Keyring
    - keyring.backends.Windows.WinVaultKeyring

  All other keyrings
  have been moved to a new package, `keyrings.alt
  <https://pypi.python.org/pypi/keyrings.alt>`_ and
  backward-compatibility aliases removed.
  To retain
  availability of these less preferred keyrings, include
  that package in your installation (install both keyring
  and keyrings.alt).

  As these keyrings have moved, any keyrings indicated
  explicitly in configuration will need to be updated to
  replace "keyring.backends." with "keyrings.alt.". For
  example, "keyring.backends.file.PlaintextKeyring"
  becomes "keyrings.alt.file.PlaintextKeyring".

7.3.1
-----

* Issue #194: Redirect away from docs until they have something
  more than the changelog. Users seeking the changelog will
  want to follow the `direct link
  <https://pythonhosted.org/keyring/history.html>`_.

7.3
---

* Issue #117: Added support for filtering which
  backends are acceptable. To limit to only loading recommended
  keyrings (those with priority >= 1), call::

    keyring.core.init_backend(limit=keyring.core.recommended)

7.2
---

* Pull Request #190: OS X backend now exposes a ``keychain``
  attribute, which if set will be used by ``get_password`` when
  retrieving passwords. Useful in environments such as when
  running under cron where the default keychain is not the same
  as the default keychain in a login session. Example usage::

    keyring.get_keyring().keychain = '/path/to/login.keychain'
    pw = keyring.get_password(...)

7.1
---

* Issue #186: Removed preference for keyrings based on
  ``XDG_CURRENT_DESKTOP`` as these values are to varied
  to be a reliable indicator of which keyring implementation
  might be preferable.

7.0.2
-----

* Issue #187: Restore ``Keyring`` name in ``kwallet`` backend.
  Users of keyring 6.1 or later should prefer an explicit reference
  to DBusKeyring or QtKeyring instead.

7.0.1
-----

* Issue #183 and Issue #185: Gnome keyring no longer relies
  on environment variables, but instead relies on the GnomeKeyring
  library to determine viability.

7.0
---

* Issue #99: Keyring now expects the config file to be located
  in the XDG_CONFIG_HOME rather than XDG_DATA_HOME and will
  fail to start if the config is found in the old location but not
  the new. On systems where the two locations are distinct,
  simply copy or symlink the config to remain compatible with
  older versions or move the file to work only with 7.0 and later.

* Replaced Pull Request #182 with a conditional SessionBus
  construction, based on subsequent discussion.

6.1.1
-----

* Pull Request #182: Prevent DBus from indicating as a viable
  backend when no viable X DISPLAY variable is present.

6.1
---

* Pull Request #174: Add DBus backend for KWallet, preferred to Qt
  backend. Theoretically, it should be auto-detected based on
  available libraries and interchangeable with the Qt backend.

6.0
---

* Drop support for Python 2.6.

5.7.1
-----

* Updated project metadata to match Github hosting and
  generally refreshed the metadata structure to match
  practices with other projects.

5.7
---

* Issue #177: Resolve default keyring name on Gnome using the API.
* Issue #145: Add workaround for password exposure through
  process status for most passwords containing simple
  characters.

5.6
---

* Allow keyring to be invoked from command-line with
  ``python -m keyring``.

5.5.1
-----

* Issue #156: Fixed test failures in ``pyfs`` keyring related to
  0.5 release.

5.5
---

* Pull Request #176: Use recommended mechanism for checking
  GnomeKeyring version.

5.4
---

* Prefer setuptools_scm to hgtools.

5.3
---

* Prefer hgtools to setuptools_scm due to `setuptools_scm #21
  <https://bitbucket.org/pypa/setuptools_scm/issue/21>`_.

5.2
---

* Prefer setuptools_scm to hgtools.

5.1
---

* Host project at Github (`repo <https://github.com/jaraco/keyring>`_).

5.0
---

* Version numbering is now derived from the code repository tags via `hgtools
  <https://pypi.python.org/pypi/hgtools>`_.
* Build and install now requires setuptools.

4.1.1
-----

* The entry point group must look like a module name, so the group is now
  "keyring.backends".

4.1
---

* Added preliminary support for loading keyring backends through ``setuptools
  entry points``, specifically "keyring backends".

4.0
---

* Removed ``keyring_path`` parameter from ``load_keyring``. See release notes
  for 3.0.3 for more details.
* Issue #22: Removed support for loading the config from the current
  directory. The config file must now be located in the platform-specific
  config location.

3.8
---

* Issue #22: Deprecated loading of config from current directory. Support for
  loading the config in this manner will be removed in a future version.
* Issue #131: Keyring now will prefer `pywin32-ctypes
  <https://pypi.python.org/pypi/pywin32-ctypes>`_ to pywin32 if available.

3.7
---

* Gnome keyring no longer relies on the GNOME_KEYRING_CONTROL environment
  variable.
* Issue #140: Restore compatibility for older versions of PyWin32.

3.6
---

* `Pull Request #1 (github) <https://github.com/jaraco/keyring/pull/1>`_:
  Add support for packages that wish to bundle keyring by using relative
  imports throughout.

3.5
---

* Issue #49: Give the backend priorities a 1.5 multiplier bump when an
  XDG_CURRENT_DESKTOP environment variable matches the keyring's target
  environment.
* Issue #99: Clarified documentation on location of config and data files.
  Prepared the code base to treat the two differently on Unix-based systems.
  For now, the behavior is unchanged.

3.4
---

* Extracted FileBacked and Encrypted base classes.
* Add a pyinstaller hook to expose backend modules. Ref #124
* Pull request #41: Use errno module instead of hardcoding error codes.
* SecretService backend: correctly handle cases when user dismissed
  the collection creation or unlock prompt.

3.3
---

* Pull request #40: KWallet backend will now honor the ``KDE_FULL_SESSION``
  environment variable as found on openSUSE.

3.2.1
-----

* SecretService backend: use a different function to check that the
  backend is functional. The default collection may not exist, but
  the collection will remain usable in that case.

  Also, make the error message more verbose.

  Resolves https://bugs.launchpad.net/bugs/1242412.

3.2
---

* Issue #120: Invoke KeyringBackend.priority during load_keyring to ensure
  that any keyring loaded is actually viable (or raises an informative
  exception).

* File keyring:

   - Issue #123: fix removing items.
   - Correctly escape item name when removing.
   - Use with statement when working with files.

* Add a test for removing one item in group.

* Issue #81: Added experimental support for third-party backends. See
  `keyring.core._load_library_extensions` for information on supplying
  a third-party backend.

3.1
---

* All code now runs natively on both Python 2 and Python 3, no 2to3 conversion
  is required.
* Testsuite: clean up, and make more use of unittest2 methods.

3.0.5
-----

* Issue #114: Fix logic in pyfs detection.

3.0.4
-----

* Issue #114: Fix detection of pyfs under Mercurial Demand Import.

3.0.3
-----

* Simplified the implementation of ``keyring.core.load_keyring``. It now uses
  ``__import__`` instead of loading modules explicitly. The ``keyring_path``
  parameter to ``load_keyring`` is now deprecated. Callers should instead
  ensure their module is available on ``sys.path`` before calling
  ``load_keyring``. Keyring still honors ``keyring-path``. This change fixes
  Issue #113 in which the explicit module loading of keyring modules was
  breaking package-relative imports.

3.0.2
-----

* Renamed ``keyring.util.platform`` to ``keyring.util.platform_``. As reported
  in Issue #112 and `mercurial_keyring #31
  <https://bitbucket.org/Mekk/mercurial_keyring/issue/31>`_ and in `Mercurial
  itself <http://bz.selenic.com/show_bug.cgi?id=4029>`_, Mercurial's Demand
  Import does not honor ``absolute_import`` directives, so it's not possible
  to have a module with the same name as another top-level module. A patch is
  in place to fix this issue upstream, but to support older Mercurial
  versions, this patch will remain for some time.

3.0.1
-----

* Ensure that modules are actually imported even in Mercurial's Demand Import
  environment.

3.0
---

* Removed support for Python 2.5.
* Removed names in ``keyring.backend`` moved in 1.1 and previously retained
  for compatibility.

2.1.1
-----

* Restored Python 2.5 compatibility (lost in 2.0).

2.1
---

*  Issue #10: Added a 'store' attribute to the OS X Keyring, enabling custom
   instances of the KeyringBackend to use another store, such as the
   'internet' store. For example::

       keys = keyring.backends.OS_X.Keyring()
       keys.store = 'internet'
       keys.set_password(system, user, password)
       keys.get_password(system, user)

   The default for all instances can be set in the class::

       keyring.backends.OS_X.Keyring.store = 'internet'

*  GnomeKeyring: fix availability checks, and make sure the warning
   message from pygobject is not printed.

*  Fixes to GnomeKeyring and SecretService tests.

2.0.3
-----

*  Issue #112: Backend viability/priority checks now are more aggressive about
   module presence checking, requesting ``__name__`` from imported modules to
   force the demand importer to actually attempt the import.

2.0.2
-----

*  Issue #111: Windows backend isn't viable on non-Windows platforms.

2.0.1
-----

*  Issue #110: Fix issues with ``Windows.RegistryKeyring``.

2.0
---

*  Issue #80: Prioritized backend support. The primary interface for Keyring
   backend classes has been refactored to now emit a 'priority' based on the
   current environment (operating system, libraries available, etc). These
   priorities provide an indication of the applicability of that backend for
   the current environment. Users are still welcome to specify a particular
   backend in configuration, but the default behavior should now be to select
   the most appropriate backend by default.

1.6.1
-----

* Only include pytest-runner in 'setup requirements' when ptr invocation is
  indicated in the command-line (Issue #105).

1.6
---

*  GNOME Keyring backend:

   - Use the same attributes (``username`` / ``service``) as the SecretService
     backend uses, allow searching for old ones for compatibility.
   - Also set ``application`` attribute.
   - Correctly handle all types of errors, not only ``CANCELLED`` and ``NO_MATCH``.
   - Avoid printing warnings to stderr when GnomeKeyring is not available.

* Secret Service backend:

   - Use a better label for passwords, the same as GNOME Keyring backend uses.

1.5
---

*  SecretService: allow deleting items created using previous python-keyring
   versions.

   Before the switch to secretstorage, python-keyring didn't set "application"
   attribute. Now in addition to supporting searching for items without that
   attribute, python-keyring also supports deleting them.

*  Use ``secretstorage.get_default_collection`` if it's available.

   On secretstorage 1.0 or later, python-keyring now tries to create the
   default collection if it doesn't exist, instead of just raising the error.

*  Improvements for tests, including fix for Issue #102.

1.4
---

* Switch GnomeKeyring backend to use native libgnome-keyring via
  GObject Introspection, not the obsolete python-gnomekeyring module.

1.3
---

* Use the `SecretStorage library <https://pypi.python.org/pypi/SecretStorage>`_
  to implement the Secret Service backend (instead of using dbus directly).
  Now the keyring supports prompting for and deleting passwords. Fixes #69,
  #77, and #93.
* Catch `gnomekeyring.IOError` per the issue `reported in Nova client
  <https://bugs.launchpad.net/python-novaclient/+bug/1116302>`_.
* Issue #92 Added support for delete_password on Mac OS X Keychain.

1.2.3
-----

* Fix for Encrypted File backend on Python 3.
* Issue #97 Improved support for PyPy.

1.2.2
-----

* Fixed handling situations when user cancels kwallet dialog or denies access
  for the app.

1.2.1
-----

* Fix for kwallet delete.
* Fix for OS X backend on Python 3.
* Issue #84: Fix for Google backend on Python 3 (use of raw_input not caught
  by 2to3).

1.2
---

* Implemented delete_password on most keyrings. Keyring 2.0 will require
  delete_password to implement a Keyring. Fixes #79.

1.1.2
-----

* Issue #78: pyfilesystem backend now works on Windows.

1.1.1
-----

* Fixed MANIFEST.in so .rst files are included.

1.1
---

This is the last build that will support installation in a pure-distutils
mode. Subsequent releases will require setuptools/distribute to install.
Python 3 installs have always had this requirement (for 2to3 install support),
but starting with the next minor release (1.2+), setuptools will be required.

Additionally, this release has made some substantial refactoring in an
attempt to modularize the backends. An attempt has been made to maintain 100%
backward-compatibility, although if your library does anything fancy with
module structure or clasess, some tweaking may be necessary. The
backward-compatible references will be removed in 2.0, so the 1.1+ releases
represent a transitional implementation which should work with both legacy
and updated module structure.

* Added a console-script 'keyring' invoking the command-line interface.
* Deprecated _ExtensionKeyring.
* Moved PasswordSetError and InitError to an `errors` module (references kept
  for backward-compatibility).
* Moved concrete backend implementations into their own modules (references
  kept for backward compatibility):

  - OSXKeychain -> backends.OS_X.Keyring
  - GnomeKeyring -> backends.Gnome.Keyring
  - SecretServiceKeyring -> backends.SecretService.Keyring
  - KDEKWallet -> backends.kwallet.Keyring
  - BasicFileKeyring -> backends.file.BaseKeyring
  - CryptedFileKeyring -> backends.file.EncryptedKeyring
  - UncryptedFileKeyring -> backends.file.PlaintextKeyring
  - Win32CryptoKeyring -> backends.Windows.EncryptedKeyring
  - WinVaultKeyring -> backends.Windows.WinVaultKeyring
  - Win32CryptoRegistry -> backends.Windows.RegistryKeyring
  - select_windows_backend -> backends.Windows.select_windows_backend
  - GoogleDocsKeyring -> backends.Google.DocsKeyring
  - Credential -> keyring.credentials.Credential
  - BaseCredential -> keyring.credentials.SimpleCredential
  - EnvironCredential -> keyring.credentials.EnvironCredential
  - GoogleEnvironCredential -> backends.Google.EnvironCredential
  - BaseKeyczarCrypter -> backends.keyczar.BaseCrypter
  - KeyczarCrypter -> backends.keyczar.Crypter
  - EnvironKeyczarCrypter -> backends.keyczar.EnvironCrypter
  - EnvironGoogleDocsKeyring -> backends.Google.KeyczarDocsKeyring
  - BasicPyfilesystemKeyring -> backends.pyfs.BasicKeyring
  - UnencryptedPyfilesystemKeyring -> backends.pyfs.PlaintextKeyring
  - EncryptedPyfilesystemKeyring -> backends.pyfs.EncryptedKeyring
  - EnvironEncryptedPyfilesystemKeyring -> backends.pyfs.KeyczarKeyring
  - MultipartKeyringWrapper -> backends.multi.MultipartKeyringWrapper

* Officially require Python 2.5 or greater (although unofficially, this
  requirement has been in place since 0.10).

1.0
---

This backward-incompatible release attempts to remove some cruft from the
codebase that's accumulated over the versions.

* Removed legacy file relocation support. `keyring` no longer supports loading
  configuration or file-based backends from ~. If upgrading from 0.8 or later,
  the files should already have been migrated to their new proper locations.
  If upgrading from 0.7.x or earlier, the files will have to be migrated
  manually.
* Removed CryptedFileKeyring migration support. To maintain an existing
  CryptedFileKeyring, one must first upgrade to 0.9.2 or later and access the
  keyring before upgrading to 1.0 to retain the existing keyring.
* File System backends now create files without group and world permissions.
  Fixes #67.

0.10.1
------

* Merged 0.9.3 to include fix for #75.

0.10
----

* Add support for using `Keyczar <http://www.keyczar.org/>`_ to encrypt
  keyrings. Keyczar is "an open source cryptographic toolkit designed to make
  it easier and safer for developers to use cryptography in their
  applications."
* Added support for storing keyrings on Google Docs or any other filesystem
  supported by pyfilesystem.
* Fixed issue in Gnome Keyring when unicode is passed as the service name,
  username, or password.
* Tweaked SecretService code to pass unicode to DBus, as unicode is the
  preferred format.
* Issue #71 - Fixed logic in CryptedFileKeyring.
* Unencrypted keyring file will be saved with user read/write (and not group
  or world read/write).

0.9.3
-----

* Ensure migration is run when get_password is called. Fixes #75. Thanks to
  Marc Deslauriers for reporting the bug and supplying the patch.

0.9.2
-----

* Keyring 0.9.1 introduced a whole different storage format for the
  CryptedFileKeyring, but this introduced some potential compatibility issues.
  This release incorporates the security updates but reverts to the INI file
  format for storage, only encrypting the passwords and leaving the service
  and usernames in plaintext. Subsequent releases may incorporate a new
  keyring to implement a whole-file encrypted version. Fixes #64.
* The CryptedFileKeyring now requires simplejson for Python 2.5 clients.

0.9.1
-----

* Fix for issue where SecretServiceBackend.set_password would raise a
  UnicodeError on Python 3 or when a unicode password was provided on Python
  2.
* CryptedFileKeyring now uses PBKDF2 to derive the key from the user's
  password and a random hash. The IV is chosen randomly as well. All the
  stored passwords are encrypted at once. Any keyrings using the old format
  will be automatically converted to the new format (but will no longer be
  compatible with 0.9 and earlier). The user's password is no longer limited
  to 32 characters. PyCrypto 2.5 or greater is now required for this keyring.

0.9
---

* Add support for GTK 3 and secret service D-Bus. Fixes #52.
* Issue #60 - Use correct method for decoding.

0.8.1
-----

* Fix regression in keyring lib on Windows XP where the LOCALAPPDATA
  environment variable is not present.

0.8
---

* Mac OS X keyring backend now uses subprocess calls to the `security`
  command instead of calling the API, which with the latest updates, no
  longer allows Python to invoke from a virtualenv. Fixes issue #13.
* When using file-based storage, the keyring files are no longer stored
  in the user's home directory, but are instead stored in platform-friendly
  locations (`%localappdata%\Python Keyring` on Windows and according to
  the freedesktop.org Base Dir Specification
  (`$XDG_DATA_HOME/python_keyring` or `$HOME/.local/share/python_keyring`)
  on other operating systems). This fixes #21.

*Backward Compatibility Notice*

Due to the new storage location for file-based keyrings, keyring 0.8
supports backward compatibility by automatically moving the password
files to the updated location. In general, users can upgrade to 0.8 and
continue to operate normally. Any applications that customize the storage
location or make assumptions about the storage location will need to take
this change into consideration. Additionally, after upgrading to 0.8,
it is not possible to downgrade to 0.7 without manually moving
configuration files. In 1.0, the backward compatibility
will be removed.

0.7.1
-----

* Removed non-ASCII characters from README and CHANGES docs (required by
  distutils if we're to include them in the long_description). Fixes #55.

0.7
---

* Python 3 is now supported. All tests now pass under Python 3.2 on
  Windows and Linux (although Linux backend support is limited). Fixes #28.
* Extension modules on Mac and Windows replaced by pure-Python ctypes
  implementations. Thanks to Jerome Laheurte.
* WinVaultKeyring now supports multiple passwords for the same service. Fixes
  #47.
* Most of the tests don't require user interaction anymore.
* Entries stored in Gnome Keyring appears now with a meaningful name if you try
  to browser your keyring (for ex. with Seahorse)
* Tests from Gnome Keyring no longer pollute the user own keyring.
* `keyring.util.escape` now accepts only unicode strings. Don't try to encode
  strings passed to it.

0.6.2
-----

* fix compiling on OSX with XCode 4.0

0.6.1
-----

* Gnome keyring should not be used if there is no DISPLAY or if the dbus is
  not around (https://bugs.launchpad.net/launchpadlib/+bug/752282).

* Added `keyring.http` for facilitating HTTP Auth using keyring.

* Add a utility to access the keyring from the command line.

0.5.1
-----

* Remove a spurious KDE debug message when using KWallet

* Fix a bug that caused an exception if the user canceled the KWallet dialog
  (https://bitbucket.org/kang/python-keyring-lib/issue/37/user-canceling-of-kde-wallet-dialogs).

0.5
---

* Now using the existing Gnome and KDE python libs instead of custom C++
  code.

* Using the getpass module instead of custom code

0.4
---

* Fixed the setup script (some subdirs were not included in the release.)

0.3
---

* Fixed keyring.core when the user doesn't have a cfg, or is not
  properly configured.

* Fixed escaping issues for usernames with non-ascii characters

0.2
---

* Add support for Python 2.4+
  http://bitbucket.org/kang/python-keyring-lib/issue/2

* Fix the bug in KDE Kwallet extension compiling
  http://bitbucket.org/kang/python-keyring-lib/issue/3<|MERGE_RESOLUTION|>--- conflicted
+++ resolved
@@ -1,16 +1,12 @@
-<<<<<<< HEAD
-19.1.0
-------
-
-* Add support for alternate persistence scopes for Windows
+19.3.0
+------
+
+* Added new ``KeyringBackend.set_properties_from_env``.
+
+* #382: Add support for alternate persistence scopes for Windows
   backend. Set ``.persist`` to "local machine" or "session"
   to enable the alternate scopes or "enterprise" to use the
   default scope.
-=======
-19.3.0
-------
-
-* Added new ``KeyringBackend.set_properties_from_env``.
 
 19.2.0
 ------
@@ -23,7 +19,6 @@
 * #369: macOS Keyring now honors a ``KEYCHAIN_PATH``
   environment variable. If set, Keyring will use that
   keychain instead of the default.
->>>>>>> 4631ab94
 
 19.0.2
 ------
