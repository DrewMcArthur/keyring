import platform
import subprocess
import re
import binascii
import functools

from ..backend import KeyringBackend
from ..errors import PasswordSetError
from ..errors import PasswordDeleteError
from ..util import properties
from ..py27compat import unicode_str


class SecurityCommand(unicode_str):
    """
    A string suitable for passing as the 'command' parameter to the
    OS X 'security' command.
    """
    def __new__(cls, cmd, store='generic'):
        cmd = '%(cmd)s-%(store)s-password' % vars()
        return super(SecurityCommand, cls).__new__(cls, cmd)


class Keyring(KeyringBackend):
    """Mac OS X Keychain"""

    def __init__(self):
        self.keychain = None


    # regex for extracting password from security call
    password_regex = re.compile("""password:\s*(?:0x(?P<hex>[0-9A-F]+)\s*)?"""
                                """(?:"(?P<pw>.*)")?""")
    store = 'generic'

    @properties.ClassProperty
    @classmethod
    def priority(cls):
        """
        Preferred for all OS X environments.
        """
        if platform.system() != 'Darwin':
            raise RuntimeError("OS X required")
        return 5

    def set_password(self, service, username, password):
        if username is None:
            username = ''
        try:
            # This two-step process is a stop-gap measure until a ctypes
            # implementation can be created. Fall back to the
            # command-line version when the username/service/password
            # strings contain characters (escapes, newlines, etc.) that
            # the interactive security session can't handle.
            interactive_call = functools.partial(self._interactive_set,
                service, username, password)
            direct_call = functools.partial(self._direct_set,
                service, username, password)
            code = interactive_call() and direct_call()
            # check return code
            if code:
                raise Exception()
        except Exception:
            raise PasswordSetError("Can't store password in keychain")

    def _interactive_set(self, service, username, password):
        """
        Call the security command, supplying parameters through
        the input stream to avoid revealing the password in the
        process status.
        """
        cmd = [
            'security',
            '-i'
        ]
        security_cmd = "{} -a '{}' -s '{}' -p '{}' -U\n".format(
            SecurityCommand('add', self.store),
            username, service, password)
        call = subprocess.Popen(
            cmd,
            stdin=subprocess.PIPE,
            stderr=subprocess.PIPE,
            stdout=subprocess.PIPE)
        stdoutdata, stderrdata = call.communicate(
            security_cmd.encode('utf-8'))
        return call.returncode

    def _direct_set(self, service, username, password):
        """
        Call the security command, supplying the parameters on
        the command line.
        """
        cmd = [
            'security',
            SecurityCommand('add', self.store),
            '-a', username,
            '-s', service,
            '-w', password,
            '-U',
        ]
        call = subprocess.Popen(
            cmd, stderr=subprocess.PIPE, stdout=subprocess.PIPE)
        stdoutdata, stderrdata = call.communicate()
        return call.returncode

    def get_password(self, service, username, keychain=None):
        if username is None:
            username = ''
        try:
            # set up the call to security.
            cmd = [
                'security',
                SecurityCommand('find', self.store),
                '-g',
                '-a', username,
                '-s', service,
            ]
<<<<<<< HEAD
            if keychain:
                cmd.append(keychain)
=======
            if self.keychain:
                cmd.append(self.keychain)
>>>>>>> 2f96dddc
            call = subprocess.Popen(
                cmd,
                stderr=subprocess.PIPE,
                stdout=subprocess.PIPE)
            stdoutdata, stderrdata = call.communicate()
            code = call.returncode
            if code is not 0:
                raise OSError("Can't fetch password from system")
            output = stderrdata.decode()
            # check for empty password.
            if output == 'password: \n':
                return ''
            # search for special password pattern.
            matches = Keyring.password_regex.search(output)
            if matches:
                group_dict = matches.groupdict()
                hex = group_dict.get('hex')
                pw = group_dict.get('pw')
                if hex:
                    # it's a weird hex password, decode it.
                    return unicode_str(binascii.unhexlify(hex), 'utf-8')
                else:
                    # it's a normal password, send it back.
                    return pw
            # nothing was found, it doesn't exist.
        except:
            pass

    def delete_password(self, service, username):
        del_error = PasswordDeleteError("Can't delete password in keychain")
        if username is None:
            username = ''
        try:
            cmd = [
                'security',
                SecurityCommand('delete', self.store),
                '-a', username,
                '-s', service,
            ]
            # set up the call for security.
            call = subprocess.Popen(
                cmd,
                stderr=subprocess.PIPE,
                stdout=subprocess.PIPE)
            stdoutdata, stderrdata = call.communicate()
            code = call.returncode
            # check return code.
            if code is not 0:
                raise del_error
        except:
            raise del_error

    def set_keychain(self, keychain):
        """Allows use of non-default keychain.

        args:
        keychain -- Absolute path to preferred keychain

        OS X backend uses the ``security`` command, which can accept an
        argument to specify a non-default keychain (default is usually
        ``~/Library/Keychains/login.keychain``). This method allows keyring to
        take advantage of this to also use non-default keychains if needed.
        """

        self.keychain = keychain<|MERGE_RESOLUTION|>--- conflicted
+++ resolved
@@ -103,7 +103,7 @@
         stdoutdata, stderrdata = call.communicate()
         return call.returncode
 
-    def get_password(self, service, username, keychain=None):
+    def get_password(self, service, username):
         if username is None:
             username = ''
         try:
@@ -115,13 +115,8 @@
                 '-a', username,
                 '-s', service,
             ]
-<<<<<<< HEAD
-            if keychain:
-                cmd.append(keychain)
-=======
             if self.keychain:
                 cmd.append(self.keychain)
->>>>>>> 2f96dddc
             call = subprocess.Popen(
                 cmd,
                 stderr=subprocess.PIPE,
