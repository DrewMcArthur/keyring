--- conflicted
+++ resolved
@@ -1,7 +1,3 @@
-<<<<<<< HEAD
-language: python
-
-=======
 dist: xenial
 sudo: false
 language: python
@@ -11,12 +7,9 @@
 - 3.6
 - &latest_py3 3.7
 
->>>>>>> 5633116d
 jobs:
   fast_finish: true
   include:
-  - python: 2.7
-  - python: &latest_py3 3.6
   - os: osx
     language: generic
     python: *latest_py3
